// SPDX-License-Identifier: GPL-2.0-or-later
/*
 * Synchronous Compression operations
 *
 * Copyright 2015 LG Electronics Inc.
 * Copyright (c) 2016, Intel Corporation
 * Author: Giovanni Cabiddu <giovanni.cabiddu@intel.com>
 */

#include <crypto/internal/scompress.h>
#include <crypto/scatterwalk.h>
#include <linux/cpumask.h>
#include <linux/cryptouser.h>
#include <linux/err.h>
#include <linux/highmem.h>
#include <linux/kernel.h>
#include <linux/module.h>
#include <linux/overflow.h>
#include <linux/scatterlist.h>
#include <linux/seq_file.h>
#include <linux/slab.h>
#include <linux/string.h>
#include <linux/workqueue.h>
#include <net/netlink.h>

#include "compress.h"

struct scomp_scratch {
	spinlock_t	lock;
	union {
		void	*src;
		unsigned long saddr;
	};
};

static DEFINE_PER_CPU(struct scomp_scratch, scomp_scratch) = {
	.lock = __SPIN_LOCK_UNLOCKED(scomp_scratch.lock),
};

static const struct crypto_type crypto_scomp_type;
static int scomp_scratch_users;
static DEFINE_MUTEX(scomp_lock);

static cpumask_t scomp_scratch_want;
static void scomp_scratch_workfn(struct work_struct *work);
static DECLARE_WORK(scomp_scratch_work, scomp_scratch_workfn);

static int __maybe_unused crypto_scomp_report(
	struct sk_buff *skb, struct crypto_alg *alg)
{
	struct crypto_report_comp rscomp;

	memset(&rscomp, 0, sizeof(rscomp));

	strscpy(rscomp.type, "scomp", sizeof(rscomp.type));

	return nla_put(skb, CRYPTOCFGA_REPORT_COMPRESS,
		       sizeof(rscomp), &rscomp);
}

static void crypto_scomp_show(struct seq_file *m, struct crypto_alg *alg)
	__maybe_unused;

static void crypto_scomp_show(struct seq_file *m, struct crypto_alg *alg)
{
	seq_puts(m, "type         : scomp\n");
}

static void crypto_scomp_free_scratches(void)
{
	struct scomp_scratch *scratch;
	int i;

	for_each_possible_cpu(i) {
		scratch = per_cpu_ptr(&scomp_scratch, i);

		free_page(scratch->saddr);
		scratch->src = NULL;
	}
}

static int scomp_alloc_scratch(struct scomp_scratch *scratch, int cpu)
{
	int node = cpu_to_node(cpu);
	struct page *page;

	page = alloc_pages_node(node, GFP_KERNEL, 0);
	if (!page)
		return -ENOMEM;
	spin_lock_bh(&scratch->lock);
	scratch->src = page_address(page);
	spin_unlock_bh(&scratch->lock);
	return 0;
}

static void scomp_scratch_workfn(struct work_struct *work)
{
	int cpu;

	for_each_cpu(cpu, &scomp_scratch_want) {
		struct scomp_scratch *scratch;

		scratch = per_cpu_ptr(&scomp_scratch, cpu);
		if (scratch->src)
			continue;
		if (scomp_alloc_scratch(scratch, cpu))
			break;

		cpumask_clear_cpu(cpu, &scomp_scratch_want);
	}
}

static int crypto_scomp_alloc_scratches(void)
{
	unsigned int i = cpumask_first(cpu_possible_mask);
	struct scomp_scratch *scratch;

	scratch = per_cpu_ptr(&scomp_scratch, i);
	return scomp_alloc_scratch(scratch, i);
}

static int crypto_scomp_init_tfm(struct crypto_tfm *tfm)
{
	struct scomp_alg *alg = crypto_scomp_alg(__crypto_scomp_tfm(tfm));
	int ret = 0;

	mutex_lock(&scomp_lock);
<<<<<<< HEAD
	ret = crypto_acomp_alloc_streams(&alg->streams);
	if (ret)
		goto unlock;
	if (!scomp_scratch_users) {
=======
	if (!alg->stream) {
		ret = scomp_alloc_streams(alg);
		if (ret)
			goto unlock;
	}
	if (!scomp_scratch_users++) {
>>>>>>> a32f1923
		ret = crypto_scomp_alloc_scratches();
		if (ret)
			scomp_scratch_users--;
	}
unlock:
	mutex_unlock(&scomp_lock);

	return ret;
}

static struct scomp_scratch *scomp_lock_scratch(void) __acquires(scratch)
{
	int cpu = raw_smp_processor_id();
	struct scomp_scratch *scratch;

	scratch = per_cpu_ptr(&scomp_scratch, cpu);
	spin_lock(&scratch->lock);
	if (likely(scratch->src))
		return scratch;
	spin_unlock(&scratch->lock);

	cpumask_set_cpu(cpu, &scomp_scratch_want);
	schedule_work(&scomp_scratch_work);

	scratch = per_cpu_ptr(&scomp_scratch, cpumask_first(cpu_possible_mask));
	spin_lock(&scratch->lock);
	return scratch;
}

static inline void scomp_unlock_scratch(struct scomp_scratch *scratch)
	__releases(scratch)
{
	spin_unlock(&scratch->lock);
}

static int scomp_acomp_comp_decomp(struct acomp_req *req, int dir)
{
	struct crypto_acomp *tfm = crypto_acomp_reqtfm(req);
	struct crypto_scomp **tfm_ctx = acomp_tfm_ctx(tfm);
	bool src_isvirt = acomp_request_src_isvirt(req);
	bool dst_isvirt = acomp_request_dst_isvirt(req);
	struct crypto_scomp *scomp = *tfm_ctx;
	struct crypto_acomp_stream *stream;
	struct scomp_scratch *scratch;
	unsigned int slen = req->slen;
	unsigned int dlen = req->dlen;
	struct page *spage, *dpage;
	unsigned int n;
	const u8 *src;
	size_t soff;
	size_t doff;
	u8 *dst;
	int ret;

	if (!req->src || !slen)
		return -EINVAL;

	if (!req->dst || !dlen)
		return -EINVAL;

	if (dst_isvirt)
		dst = req->dvirt;
	else {
		if (dlen <= req->dst->length) {
			dpage = sg_page(req->dst);
			doff = req->dst->offset;
		} else
			return -ENOSYS;

		dpage = nth_page(dpage, doff / PAGE_SIZE);
		doff = offset_in_page(doff);

		n = (dlen - 1) / PAGE_SIZE;
		n += (offset_in_page(dlen - 1) + doff) / PAGE_SIZE;
		if (PageHighMem(dpage + n) &&
		    size_add(doff, dlen) > PAGE_SIZE)
			return -ENOSYS;
		dst = kmap_local_page(dpage) + doff;
	}

	if (src_isvirt)
		src = req->svirt;
	else {
		src = NULL;
		do {
			if (slen <= req->src->length) {
				spage = sg_page(req->src);
				soff = req->src->offset;
			} else
				break;

			spage = nth_page(spage, soff / PAGE_SIZE);
			soff = offset_in_page(soff);

			n = (slen - 1) / PAGE_SIZE;
			n += (offset_in_page(slen - 1) + soff) / PAGE_SIZE;
			if (PageHighMem(nth_page(spage, n)) &&
			    size_add(soff, slen) > PAGE_SIZE)
				break;
			src = kmap_local_page(spage) + soff;
		} while (0);
	}

	stream = crypto_acomp_lock_stream_bh(&crypto_scomp_alg(scomp)->streams);

	if (!src_isvirt && !src) {
		const u8 *src;

		scratch = scomp_lock_scratch();
		src = scratch->src;
		memcpy_from_sglist(scratch->src, req->src, 0, slen);

		if (dir)
			ret = crypto_scomp_compress(scomp, src, slen,
						    dst, &dlen, stream->ctx);
		else
			ret = crypto_scomp_decompress(scomp, src, slen,
						      dst, &dlen, stream->ctx);

		scomp_unlock_scratch(scratch);
	} else if (dir)
		ret = crypto_scomp_compress(scomp, src, slen,
					    dst, &dlen, stream->ctx);
	else
		ret = crypto_scomp_decompress(scomp, src, slen,
					      dst, &dlen, stream->ctx);

	crypto_acomp_unlock_stream_bh(stream);

	req->dlen = dlen;

	if (!src_isvirt && src)
		kunmap_local(src);
	if (!dst_isvirt) {
		kunmap_local(dst);
		dlen += doff;
		for (;;) {
			flush_dcache_page(dpage);
			if (dlen <= PAGE_SIZE)
				break;
			dlen -= PAGE_SIZE;
			dpage = nth_page(dpage, 1);
		}
	}

	return ret;
}

static int scomp_acomp_compress(struct acomp_req *req)
{
	return scomp_acomp_comp_decomp(req, 1);
}

static int scomp_acomp_decompress(struct acomp_req *req)
{
	return scomp_acomp_comp_decomp(req, 0);
}

static void crypto_exit_scomp_ops_async(struct crypto_tfm *tfm)
{
	struct crypto_scomp **ctx = crypto_tfm_ctx(tfm);

	crypto_free_scomp(*ctx);

	flush_work(&scomp_scratch_work);
	mutex_lock(&scomp_lock);
	if (!--scomp_scratch_users)
		crypto_scomp_free_scratches();
	mutex_unlock(&scomp_lock);
}

int crypto_init_scomp_ops_async(struct crypto_tfm *tfm)
{
	struct crypto_alg *calg = tfm->__crt_alg;
	struct crypto_acomp *crt = __crypto_acomp_tfm(tfm);
	struct crypto_scomp **ctx = crypto_tfm_ctx(tfm);
	struct crypto_scomp *scomp;

	if (!crypto_mod_get(calg))
		return -EAGAIN;

	scomp = crypto_create_tfm(calg, &crypto_scomp_type);
	if (IS_ERR(scomp)) {
		crypto_mod_put(calg);
		return PTR_ERR(scomp);
	}

	*ctx = scomp;
	tfm->exit = crypto_exit_scomp_ops_async;

	crt->compress = scomp_acomp_compress;
	crt->decompress = scomp_acomp_decompress;

	return 0;
}

static void crypto_scomp_destroy(struct crypto_alg *alg)
{
	struct scomp_alg *scomp = __crypto_scomp_alg(alg);

	crypto_acomp_free_streams(&scomp->streams);
}

static const struct crypto_type crypto_scomp_type = {
	.extsize = crypto_alg_extsize,
	.init_tfm = crypto_scomp_init_tfm,
	.destroy = crypto_scomp_destroy,
#ifdef CONFIG_PROC_FS
	.show = crypto_scomp_show,
#endif
#if IS_ENABLED(CONFIG_CRYPTO_USER)
	.report = crypto_scomp_report,
#endif
	.maskclear = ~CRYPTO_ALG_TYPE_MASK,
	.maskset = CRYPTO_ALG_TYPE_MASK,
	.type = CRYPTO_ALG_TYPE_SCOMPRESS,
	.tfmsize = offsetof(struct crypto_scomp, base),
	.algsize = offsetof(struct scomp_alg, base),
};

static void scomp_prepare_alg(struct scomp_alg *alg)
{
	struct crypto_alg *base = &alg->calg.base;

	comp_prepare_alg(&alg->calg);

	base->cra_flags |= CRYPTO_ALG_REQ_CHAIN;
}

int crypto_register_scomp(struct scomp_alg *alg)
{
	struct crypto_alg *base = &alg->calg.base;

	scomp_prepare_alg(alg);

	base->cra_type = &crypto_scomp_type;
	base->cra_flags |= CRYPTO_ALG_TYPE_SCOMPRESS;

	return crypto_register_alg(base);
}
EXPORT_SYMBOL_GPL(crypto_register_scomp);

void crypto_unregister_scomp(struct scomp_alg *alg)
{
	crypto_unregister_alg(&alg->base);
}
EXPORT_SYMBOL_GPL(crypto_unregister_scomp);

int crypto_register_scomps(struct scomp_alg *algs, int count)
{
	int i, ret;

	for (i = 0; i < count; i++) {
		ret = crypto_register_scomp(&algs[i]);
		if (ret)
			goto err;
	}

	return 0;

err:
	for (--i; i >= 0; --i)
		crypto_unregister_scomp(&algs[i]);

	return ret;
}
EXPORT_SYMBOL_GPL(crypto_register_scomps);

void crypto_unregister_scomps(struct scomp_alg *algs, int count)
{
	int i;

	for (i = count - 1; i >= 0; --i)
		crypto_unregister_scomp(&algs[i]);
}
EXPORT_SYMBOL_GPL(crypto_unregister_scomps);

MODULE_LICENSE("GPL");
MODULE_DESCRIPTION("Synchronous compression type");<|MERGE_RESOLUTION|>--- conflicted
+++ resolved
@@ -125,19 +125,10 @@
 	int ret = 0;
 
 	mutex_lock(&scomp_lock);
-<<<<<<< HEAD
 	ret = crypto_acomp_alloc_streams(&alg->streams);
 	if (ret)
 		goto unlock;
-	if (!scomp_scratch_users) {
-=======
-	if (!alg->stream) {
-		ret = scomp_alloc_streams(alg);
-		if (ret)
-			goto unlock;
-	}
 	if (!scomp_scratch_users++) {
->>>>>>> a32f1923
 		ret = crypto_scomp_alloc_scratches();
 		if (ret)
 			scomp_scratch_users--;

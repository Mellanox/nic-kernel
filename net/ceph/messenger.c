#include <linux/ceph/ceph_debug.h>

#include <linux/crc32c.h>
#include <linux/ctype.h>
#include <linux/highmem.h>
#include <linux/inet.h>
#include <linux/kthread.h>
#include <linux/net.h>
#include <linux/slab.h>
#include <linux/socket.h>
#include <linux/string.h>
#ifdef	CONFIG_BLOCK
#include <linux/bio.h>
#endif	/* CONFIG_BLOCK */
#include <linux/dns_resolver.h>
#include <net/tcp.h>

#include <linux/ceph/ceph_features.h>
#include <linux/ceph/libceph.h>
#include <linux/ceph/messenger.h>
#include <linux/ceph/decode.h>
#include <linux/ceph/pagelist.h>
#include <linux/export.h>

#define list_entry_next(pos, member)					\
	list_entry(pos->member.next, typeof(*pos), member)

/*
 * Ceph uses the messenger to exchange ceph_msg messages with other
 * hosts in the system.  The messenger provides ordered and reliable
 * delivery.  We tolerate TCP disconnects by reconnecting (with
 * exponential backoff) in the case of a fault (disconnection, bad
 * crc, protocol error).  Acks allow sent messages to be discarded by
 * the sender.
 */

/*
 * We track the state of the socket on a given connection using
 * values defined below.  The transition to a new socket state is
 * handled by a function which verifies we aren't coming from an
 * unexpected state.
 *
 *      --------
 *      | NEW* |  transient initial state
 *      --------
 *          | con_sock_state_init()
 *          v
 *      ----------
 *      | CLOSED |  initialized, but no socket (and no
 *      ----------  TCP connection)
 *       ^      \
 *       |       \ con_sock_state_connecting()
 *       |        ----------------------
 *       |                              \
 *       + con_sock_state_closed()       \
 *       |+---------------------------    \
 *       | \                          \    \
 *       |  -----------                \    \
 *       |  | CLOSING |  socket event;  \    \
 *       |  -----------  await close     \    \
 *       |       ^                        \   |
 *       |       |                         \  |
 *       |       + con_sock_state_closing() \ |
 *       |      / \                         | |
 *       |     /   ---------------          | |
 *       |    /                   \         v v
 *       |   /                    --------------
 *       |  /    -----------------| CONNECTING |  socket created, TCP
 *       |  |   /                 --------------  connect initiated
 *       |  |   | con_sock_state_connected()
 *       |  |   v
 *      -------------
 *      | CONNECTED |  TCP connection established
 *      -------------
 *
 * State values for ceph_connection->sock_state; NEW is assumed to be 0.
 */

#define CON_SOCK_STATE_NEW		0	/* -> CLOSED */
#define CON_SOCK_STATE_CLOSED		1	/* -> CONNECTING */
#define CON_SOCK_STATE_CONNECTING	2	/* -> CONNECTED or -> CLOSING */
#define CON_SOCK_STATE_CONNECTED	3	/* -> CLOSING or -> CLOSED */
#define CON_SOCK_STATE_CLOSING		4	/* -> CLOSED */

/*
 * connection states
 */
#define CON_STATE_CLOSED        1  /* -> PREOPEN */
#define CON_STATE_PREOPEN       2  /* -> CONNECTING, CLOSED */
#define CON_STATE_CONNECTING    3  /* -> NEGOTIATING, CLOSED */
#define CON_STATE_NEGOTIATING   4  /* -> OPEN, CLOSED */
#define CON_STATE_OPEN          5  /* -> STANDBY, CLOSED */
#define CON_STATE_STANDBY       6  /* -> PREOPEN, CLOSED */

/*
 * ceph_connection flag bits
 */
#define CON_FLAG_LOSSYTX           0  /* we can close channel or drop
				       * messages on errors */
#define CON_FLAG_KEEPALIVE_PENDING 1  /* we need to send a keepalive */
#define CON_FLAG_WRITE_PENDING	   2  /* we have data ready to send */
#define CON_FLAG_SOCK_CLOSED	   3  /* socket state changed to closed */
#define CON_FLAG_BACKOFF           4  /* need to retry queuing delayed work */

static bool con_flag_valid(unsigned long con_flag)
{
	switch (con_flag) {
	case CON_FLAG_LOSSYTX:
	case CON_FLAG_KEEPALIVE_PENDING:
	case CON_FLAG_WRITE_PENDING:
	case CON_FLAG_SOCK_CLOSED:
	case CON_FLAG_BACKOFF:
		return true;
	default:
		return false;
	}
}

static void con_flag_clear(struct ceph_connection *con, unsigned long con_flag)
{
	BUG_ON(!con_flag_valid(con_flag));

	clear_bit(con_flag, &con->flags);
}

static void con_flag_set(struct ceph_connection *con, unsigned long con_flag)
{
	BUG_ON(!con_flag_valid(con_flag));

	set_bit(con_flag, &con->flags);
}

static bool con_flag_test(struct ceph_connection *con, unsigned long con_flag)
{
	BUG_ON(!con_flag_valid(con_flag));

	return test_bit(con_flag, &con->flags);
}

static bool con_flag_test_and_clear(struct ceph_connection *con,
					unsigned long con_flag)
{
	BUG_ON(!con_flag_valid(con_flag));

	return test_and_clear_bit(con_flag, &con->flags);
}

static bool con_flag_test_and_set(struct ceph_connection *con,
					unsigned long con_flag)
{
	BUG_ON(!con_flag_valid(con_flag));

	return test_and_set_bit(con_flag, &con->flags);
}

/* Slab caches for frequently-allocated structures */

static struct kmem_cache	*ceph_msg_cache;
static struct kmem_cache	*ceph_msg_data_cache;

/* static tag bytes (protocol control messages) */
static char tag_msg = CEPH_MSGR_TAG_MSG;
static char tag_ack = CEPH_MSGR_TAG_ACK;
static char tag_keepalive = CEPH_MSGR_TAG_KEEPALIVE;

#ifdef CONFIG_LOCKDEP
static struct lock_class_key socket_class;
#endif

/*
 * When skipping (ignoring) a block of input we read it into a "skip
 * buffer," which is this many bytes in size.
 */
#define SKIP_BUF_SIZE	1024

static void queue_con(struct ceph_connection *con);
static void con_work(struct work_struct *);
static void con_fault(struct ceph_connection *con);

/*
 * Nicely render a sockaddr as a string.  An array of formatted
 * strings is used, to approximate reentrancy.
 */
#define ADDR_STR_COUNT_LOG	5	/* log2(# address strings in array) */
#define ADDR_STR_COUNT		(1 << ADDR_STR_COUNT_LOG)
#define ADDR_STR_COUNT_MASK	(ADDR_STR_COUNT - 1)
#define MAX_ADDR_STR_LEN	64	/* 54 is enough */

static char addr_str[ADDR_STR_COUNT][MAX_ADDR_STR_LEN];
static atomic_t addr_str_seq = ATOMIC_INIT(0);

static struct page *zero_page;		/* used in certain error cases */

const char *ceph_pr_addr(const struct sockaddr_storage *ss)
{
	int i;
	char *s;
	struct sockaddr_in *in4 = (struct sockaddr_in *) ss;
	struct sockaddr_in6 *in6 = (struct sockaddr_in6 *) ss;

	i = atomic_inc_return(&addr_str_seq) & ADDR_STR_COUNT_MASK;
	s = addr_str[i];

	switch (ss->ss_family) {
	case AF_INET:
		snprintf(s, MAX_ADDR_STR_LEN, "%pI4:%hu", &in4->sin_addr,
			 ntohs(in4->sin_port));
		break;

	case AF_INET6:
		snprintf(s, MAX_ADDR_STR_LEN, "[%pI6c]:%hu", &in6->sin6_addr,
			 ntohs(in6->sin6_port));
		break;

	default:
		snprintf(s, MAX_ADDR_STR_LEN, "(unknown sockaddr family %hu)",
			 ss->ss_family);
	}

	return s;
}
EXPORT_SYMBOL(ceph_pr_addr);

static void encode_my_addr(struct ceph_messenger *msgr)
{
	memcpy(&msgr->my_enc_addr, &msgr->inst.addr, sizeof(msgr->my_enc_addr));
	ceph_encode_addr(&msgr->my_enc_addr);
}

/*
 * work queue for all reading and writing to/from the socket.
 */
static struct workqueue_struct *ceph_msgr_wq;

static int ceph_msgr_slab_init(void)
{
	BUG_ON(ceph_msg_cache);
	ceph_msg_cache = kmem_cache_create("ceph_msg",
					sizeof (struct ceph_msg),
					__alignof__(struct ceph_msg), 0, NULL);

	if (!ceph_msg_cache)
		return -ENOMEM;

	BUG_ON(ceph_msg_data_cache);
	ceph_msg_data_cache = kmem_cache_create("ceph_msg_data",
					sizeof (struct ceph_msg_data),
					__alignof__(struct ceph_msg_data),
					0, NULL);
	if (ceph_msg_data_cache)
		return 0;

	kmem_cache_destroy(ceph_msg_cache);
	ceph_msg_cache = NULL;

	return -ENOMEM;
}

static void ceph_msgr_slab_exit(void)
{
	BUG_ON(!ceph_msg_data_cache);
	kmem_cache_destroy(ceph_msg_data_cache);
	ceph_msg_data_cache = NULL;

	BUG_ON(!ceph_msg_cache);
	kmem_cache_destroy(ceph_msg_cache);
	ceph_msg_cache = NULL;
}

static void _ceph_msgr_exit(void)
{
	if (ceph_msgr_wq) {
		destroy_workqueue(ceph_msgr_wq);
		ceph_msgr_wq = NULL;
	}

	ceph_msgr_slab_exit();

	BUG_ON(zero_page == NULL);
	kunmap(zero_page);
	page_cache_release(zero_page);
	zero_page = NULL;
}

int ceph_msgr_init(void)
{
	BUG_ON(zero_page != NULL);
	zero_page = ZERO_PAGE(0);
	page_cache_get(zero_page);

	if (ceph_msgr_slab_init())
		return -ENOMEM;

	ceph_msgr_wq = alloc_workqueue("ceph-msgr", 0, 0);
	if (ceph_msgr_wq)
		return 0;

	pr_err("msgr_init failed to create workqueue\n");
	_ceph_msgr_exit();

	return -ENOMEM;
}
EXPORT_SYMBOL(ceph_msgr_init);

void ceph_msgr_exit(void)
{
	BUG_ON(ceph_msgr_wq == NULL);

	_ceph_msgr_exit();
}
EXPORT_SYMBOL(ceph_msgr_exit);

void ceph_msgr_flush(void)
{
	flush_workqueue(ceph_msgr_wq);
}
EXPORT_SYMBOL(ceph_msgr_flush);

/* Connection socket state transition functions */

static void con_sock_state_init(struct ceph_connection *con)
{
	int old_state;

	old_state = atomic_xchg(&con->sock_state, CON_SOCK_STATE_CLOSED);
	if (WARN_ON(old_state != CON_SOCK_STATE_NEW))
		printk("%s: unexpected old state %d\n", __func__, old_state);
	dout("%s con %p sock %d -> %d\n", __func__, con, old_state,
	     CON_SOCK_STATE_CLOSED);
}

static void con_sock_state_connecting(struct ceph_connection *con)
{
	int old_state;

	old_state = atomic_xchg(&con->sock_state, CON_SOCK_STATE_CONNECTING);
	if (WARN_ON(old_state != CON_SOCK_STATE_CLOSED))
		printk("%s: unexpected old state %d\n", __func__, old_state);
	dout("%s con %p sock %d -> %d\n", __func__, con, old_state,
	     CON_SOCK_STATE_CONNECTING);
}

static void con_sock_state_connected(struct ceph_connection *con)
{
	int old_state;

	old_state = atomic_xchg(&con->sock_state, CON_SOCK_STATE_CONNECTED);
	if (WARN_ON(old_state != CON_SOCK_STATE_CONNECTING))
		printk("%s: unexpected old state %d\n", __func__, old_state);
	dout("%s con %p sock %d -> %d\n", __func__, con, old_state,
	     CON_SOCK_STATE_CONNECTED);
}

static void con_sock_state_closing(struct ceph_connection *con)
{
	int old_state;

	old_state = atomic_xchg(&con->sock_state, CON_SOCK_STATE_CLOSING);
	if (WARN_ON(old_state != CON_SOCK_STATE_CONNECTING &&
			old_state != CON_SOCK_STATE_CONNECTED &&
			old_state != CON_SOCK_STATE_CLOSING))
		printk("%s: unexpected old state %d\n", __func__, old_state);
	dout("%s con %p sock %d -> %d\n", __func__, con, old_state,
	     CON_SOCK_STATE_CLOSING);
}

static void con_sock_state_closed(struct ceph_connection *con)
{
	int old_state;

	old_state = atomic_xchg(&con->sock_state, CON_SOCK_STATE_CLOSED);
	if (WARN_ON(old_state != CON_SOCK_STATE_CONNECTED &&
		    old_state != CON_SOCK_STATE_CLOSING &&
		    old_state != CON_SOCK_STATE_CONNECTING &&
		    old_state != CON_SOCK_STATE_CLOSED))
		printk("%s: unexpected old state %d\n", __func__, old_state);
	dout("%s con %p sock %d -> %d\n", __func__, con, old_state,
	     CON_SOCK_STATE_CLOSED);
}

/*
 * socket callback functions
 */

/* data available on socket, or listen socket received a connect */
static void ceph_sock_data_ready(struct sock *sk, int count_unused)
{
	struct ceph_connection *con = sk->sk_user_data;
	if (atomic_read(&con->msgr->stopping)) {
		return;
	}

	if (sk->sk_state != TCP_CLOSE_WAIT) {
		dout("%s on %p state = %lu, queueing work\n", __func__,
		     con, con->state);
		queue_con(con);
	}
}

/* socket has buffer space for writing */
static void ceph_sock_write_space(struct sock *sk)
{
	struct ceph_connection *con = sk->sk_user_data;

	/* only queue to workqueue if there is data we want to write,
	 * and there is sufficient space in the socket buffer to accept
	 * more data.  clear SOCK_NOSPACE so that ceph_sock_write_space()
	 * doesn't get called again until try_write() fills the socket
	 * buffer. See net/ipv4/tcp_input.c:tcp_check_space()
	 * and net/core/stream.c:sk_stream_write_space().
	 */
	if (con_flag_test(con, CON_FLAG_WRITE_PENDING)) {
		if (sk_stream_is_writeable(sk)) {
			dout("%s %p queueing write work\n", __func__, con);
			clear_bit(SOCK_NOSPACE, &sk->sk_socket->flags);
			queue_con(con);
		}
	} else {
		dout("%s %p nothing to write\n", __func__, con);
	}
}

/* socket's state has changed */
static void ceph_sock_state_change(struct sock *sk)
{
	struct ceph_connection *con = sk->sk_user_data;

	dout("%s %p state = %lu sk_state = %u\n", __func__,
	     con, con->state, sk->sk_state);

	switch (sk->sk_state) {
	case TCP_CLOSE:
		dout("%s TCP_CLOSE\n", __func__);
	case TCP_CLOSE_WAIT:
		dout("%s TCP_CLOSE_WAIT\n", __func__);
		con_sock_state_closing(con);
		con_flag_set(con, CON_FLAG_SOCK_CLOSED);
		queue_con(con);
		break;
	case TCP_ESTABLISHED:
		dout("%s TCP_ESTABLISHED\n", __func__);
		con_sock_state_connected(con);
		queue_con(con);
		break;
	default:	/* Everything else is uninteresting */
		break;
	}
}

/*
 * set up socket callbacks
 */
static void set_sock_callbacks(struct socket *sock,
			       struct ceph_connection *con)
{
	struct sock *sk = sock->sk;
	sk->sk_user_data = con;
	sk->sk_data_ready = ceph_sock_data_ready;
	sk->sk_write_space = ceph_sock_write_space;
	sk->sk_state_change = ceph_sock_state_change;
}


/*
 * socket helpers
 */

/*
 * initiate connection to a remote socket.
 */
static int ceph_tcp_connect(struct ceph_connection *con)
{
	struct sockaddr_storage *paddr = &con->peer_addr.in_addr;
	struct socket *sock;
	int ret;

	BUG_ON(con->sock);
	ret = sock_create_kern(con->peer_addr.in_addr.ss_family, SOCK_STREAM,
			       IPPROTO_TCP, &sock);
	if (ret)
		return ret;
	sock->sk->sk_allocation = GFP_NOFS;

#ifdef CONFIG_LOCKDEP
	lockdep_set_class(&sock->sk->sk_lock, &socket_class);
#endif

	set_sock_callbacks(sock, con);

	dout("connect %s\n", ceph_pr_addr(&con->peer_addr.in_addr));

	con_sock_state_connecting(con);
	ret = sock->ops->connect(sock, (struct sockaddr *)paddr, sizeof(*paddr),
				 O_NONBLOCK);
	if (ret == -EINPROGRESS) {
		dout("connect %s EINPROGRESS sk_state = %u\n",
		     ceph_pr_addr(&con->peer_addr.in_addr),
		     sock->sk->sk_state);
	} else if (ret < 0) {
		pr_err("connect %s error %d\n",
		       ceph_pr_addr(&con->peer_addr.in_addr), ret);
		sock_release(sock);
		con->error_msg = "connect error";

		return ret;
	}
	con->sock = sock;
	return 0;
}

static int ceph_tcp_recvmsg(struct socket *sock, void *buf, size_t len)
{
	struct kvec iov = {buf, len};
	struct msghdr msg = { .msg_flags = MSG_DONTWAIT | MSG_NOSIGNAL };
	int r;

	r = kernel_recvmsg(sock, &msg, &iov, 1, len, msg.msg_flags);
	if (r == -EAGAIN)
		r = 0;
	return r;
}

static int ceph_tcp_recvpage(struct socket *sock, struct page *page,
		     int page_offset, size_t length)
{
	void *kaddr;
	int ret;

	BUG_ON(page_offset + length > PAGE_SIZE);

	kaddr = kmap(page);
	BUG_ON(!kaddr);
	ret = ceph_tcp_recvmsg(sock, kaddr + page_offset, length);
	kunmap(page);

	return ret;
}

/*
 * write something.  @more is true if caller will be sending more data
 * shortly.
 */
static int ceph_tcp_sendmsg(struct socket *sock, struct kvec *iov,
		     size_t kvlen, size_t len, int more)
{
	struct msghdr msg = { .msg_flags = MSG_DONTWAIT | MSG_NOSIGNAL };
	int r;

	if (more)
		msg.msg_flags |= MSG_MORE;
	else
		msg.msg_flags |= MSG_EOR;  /* superfluous, but what the hell */

	r = kernel_sendmsg(sock, &msg, iov, kvlen, len);
	if (r == -EAGAIN)
		r = 0;
	return r;
}

static int ceph_tcp_sendpage(struct socket *sock, struct page *page,
		     int offset, size_t size, bool more)
{
	int flags = MSG_DONTWAIT | MSG_NOSIGNAL | (more ? MSG_MORE : MSG_EOR);
	int ret;

	ret = kernel_sendpage(sock, page, offset, size, flags);
	if (ret == -EAGAIN)
		ret = 0;

	return ret;
}


/*
 * Shutdown/close the socket for the given connection.
 */
static int con_close_socket(struct ceph_connection *con)
{
	int rc = 0;

	dout("con_close_socket on %p sock %p\n", con, con->sock);
	if (con->sock) {
		rc = con->sock->ops->shutdown(con->sock, SHUT_RDWR);
		sock_release(con->sock);
		con->sock = NULL;
	}

	/*
	 * Forcibly clear the SOCK_CLOSED flag.  It gets set
	 * independent of the connection mutex, and we could have
	 * received a socket close event before we had the chance to
	 * shut the socket down.
	 */
	con_flag_clear(con, CON_FLAG_SOCK_CLOSED);

	con_sock_state_closed(con);
	return rc;
}

/*
 * Reset a connection.  Discard all incoming and outgoing messages
 * and clear *_seq state.
 */
static void ceph_msg_remove(struct ceph_msg *msg)
{
	list_del_init(&msg->list_head);
	BUG_ON(msg->con == NULL);
	msg->con->ops->put(msg->con);
	msg->con = NULL;

	ceph_msg_put(msg);
}
static void ceph_msg_remove_list(struct list_head *head)
{
	while (!list_empty(head)) {
		struct ceph_msg *msg = list_first_entry(head, struct ceph_msg,
							list_head);
		ceph_msg_remove(msg);
	}
}

static void reset_connection(struct ceph_connection *con)
{
	/* reset connection, out_queue, msg_ and connect_seq */
	/* discard existing out_queue and msg_seq */
	dout("reset_connection %p\n", con);
	ceph_msg_remove_list(&con->out_queue);
	ceph_msg_remove_list(&con->out_sent);

	if (con->in_msg) {
		BUG_ON(con->in_msg->con != con);
		con->in_msg->con = NULL;
		ceph_msg_put(con->in_msg);
		con->in_msg = NULL;
		con->ops->put(con);
	}

	con->connect_seq = 0;
	con->out_seq = 0;
	if (con->out_msg) {
		ceph_msg_put(con->out_msg);
		con->out_msg = NULL;
	}
	con->in_seq = 0;
	con->in_seq_acked = 0;
}

/*
 * mark a peer down.  drop any open connections.
 */
void ceph_con_close(struct ceph_connection *con)
{
	mutex_lock(&con->mutex);
	dout("con_close %p peer %s\n", con,
	     ceph_pr_addr(&con->peer_addr.in_addr));
	con->state = CON_STATE_CLOSED;

	con_flag_clear(con, CON_FLAG_LOSSYTX);	/* so we retry next connect */
	con_flag_clear(con, CON_FLAG_KEEPALIVE_PENDING);
	con_flag_clear(con, CON_FLAG_WRITE_PENDING);
	con_flag_clear(con, CON_FLAG_BACKOFF);

	reset_connection(con);
	con->peer_global_seq = 0;
	cancel_delayed_work(&con->work);
	con_close_socket(con);
	mutex_unlock(&con->mutex);
}
EXPORT_SYMBOL(ceph_con_close);

/*
 * Reopen a closed connection, with a new peer address.
 */
void ceph_con_open(struct ceph_connection *con,
		   __u8 entity_type, __u64 entity_num,
		   struct ceph_entity_addr *addr)
{
	mutex_lock(&con->mutex);
	dout("con_open %p %s\n", con, ceph_pr_addr(&addr->in_addr));

	WARN_ON(con->state != CON_STATE_CLOSED);
	con->state = CON_STATE_PREOPEN;

	con->peer_name.type = (__u8) entity_type;
	con->peer_name.num = cpu_to_le64(entity_num);

	memcpy(&con->peer_addr, addr, sizeof(*addr));
	con->delay = 0;      /* reset backoff memory */
	mutex_unlock(&con->mutex);
	queue_con(con);
}
EXPORT_SYMBOL(ceph_con_open);

/*
 * return true if this connection ever successfully opened
 */
bool ceph_con_opened(struct ceph_connection *con)
{
	return con->connect_seq > 0;
}

/*
 * initialize a new connection.
 */
void ceph_con_init(struct ceph_connection *con, void *private,
	const struct ceph_connection_operations *ops,
	struct ceph_messenger *msgr)
{
	dout("con_init %p\n", con);
	memset(con, 0, sizeof(*con));
	con->private = private;
	con->ops = ops;
	con->msgr = msgr;

	con_sock_state_init(con);

	mutex_init(&con->mutex);
	INIT_LIST_HEAD(&con->out_queue);
	INIT_LIST_HEAD(&con->out_sent);
	INIT_DELAYED_WORK(&con->work, con_work);

	con->state = CON_STATE_CLOSED;
}
EXPORT_SYMBOL(ceph_con_init);


/*
 * We maintain a global counter to order connection attempts.  Get
 * a unique seq greater than @gt.
 */
static u32 get_global_seq(struct ceph_messenger *msgr, u32 gt)
{
	u32 ret;

	spin_lock(&msgr->global_seq_lock);
	if (msgr->global_seq < gt)
		msgr->global_seq = gt;
	ret = ++msgr->global_seq;
	spin_unlock(&msgr->global_seq_lock);
	return ret;
}

static void con_out_kvec_reset(struct ceph_connection *con)
{
	con->out_kvec_left = 0;
	con->out_kvec_bytes = 0;
	con->out_kvec_cur = &con->out_kvec[0];
}

static void con_out_kvec_add(struct ceph_connection *con,
				size_t size, void *data)
{
	int index;

	index = con->out_kvec_left;
	BUG_ON(index >= ARRAY_SIZE(con->out_kvec));

	con->out_kvec[index].iov_len = size;
	con->out_kvec[index].iov_base = data;
	con->out_kvec_left++;
	con->out_kvec_bytes += size;
}

#ifdef CONFIG_BLOCK

/*
 * For a bio data item, a piece is whatever remains of the next
 * entry in the current bio iovec, or the first entry in the next
 * bio in the list.
 */
static void ceph_msg_data_bio_cursor_init(struct ceph_msg_data_cursor *cursor,
					size_t length)
{
	struct ceph_msg_data *data = cursor->data;
	struct bio *bio;

	BUG_ON(data->type != CEPH_MSG_DATA_BIO);

	bio = data->bio;
	BUG_ON(!bio);

	cursor->resid = min(length, data->bio_length);
	cursor->bio = bio;
	cursor->bvec_iter = bio->bi_iter;
	cursor->last_piece =
		cursor->resid <= bio_iter_len(bio, cursor->bvec_iter);
}

static struct page *ceph_msg_data_bio_next(struct ceph_msg_data_cursor *cursor,
						size_t *page_offset,
						size_t *length)
{
	struct ceph_msg_data *data = cursor->data;
	struct bio *bio;
	struct bio_vec bio_vec;

	BUG_ON(data->type != CEPH_MSG_DATA_BIO);

	bio = cursor->bio;
	BUG_ON(!bio);

	bio_vec = bio_iter_iovec(bio, cursor->bvec_iter);

	*page_offset = (size_t) bio_vec.bv_offset;
	BUG_ON(*page_offset >= PAGE_SIZE);
	if (cursor->last_piece) /* pagelist offset is always 0 */
		*length = cursor->resid;
	else
		*length = (size_t) bio_vec.bv_len;
	BUG_ON(*length > cursor->resid);
	BUG_ON(*page_offset + *length > PAGE_SIZE);

	return bio_vec.bv_page;
}

static bool ceph_msg_data_bio_advance(struct ceph_msg_data_cursor *cursor,
					size_t bytes)
{
	struct bio *bio;
	struct bio_vec bio_vec;

	BUG_ON(cursor->data->type != CEPH_MSG_DATA_BIO);

	bio = cursor->bio;
	BUG_ON(!bio);

	bio_vec = bio_iter_iovec(bio, cursor->bvec_iter);

	/* Advance the cursor offset */

	BUG_ON(cursor->resid < bytes);
	cursor->resid -= bytes;

	bio_advance_iter(bio, &cursor->bvec_iter, bytes);

	if (bytes < bio_vec.bv_len)
		return false;	/* more bytes to process in this segment */

	/* Move on to the next segment, and possibly the next bio */

	if (!cursor->bvec_iter.bi_size) {
		bio = bio->bi_next;
<<<<<<< HEAD
		cursor->bvec_iter = bio->bi_iter;
	}
	cursor->bio = bio;
=======
		cursor->bio = bio;
		if (bio)
			cursor->bvec_iter = bio->bi_iter;
		else
			memset(&cursor->bvec_iter, 0,
			       sizeof(cursor->bvec_iter));
	}
>>>>>>> 56041bf9

	if (!cursor->last_piece) {
		BUG_ON(!cursor->resid);
		BUG_ON(!bio);
		/* A short read is OK, so use <= rather than == */
		if (cursor->resid <= bio_iter_len(bio, cursor->bvec_iter))
			cursor->last_piece = true;
	}

	return true;
}
#endif /* CONFIG_BLOCK */

/*
 * For a page array, a piece comes from the first page in the array
 * that has not already been fully consumed.
 */
static void ceph_msg_data_pages_cursor_init(struct ceph_msg_data_cursor *cursor,
					size_t length)
{
	struct ceph_msg_data *data = cursor->data;
	int page_count;

	BUG_ON(data->type != CEPH_MSG_DATA_PAGES);

	BUG_ON(!data->pages);
	BUG_ON(!data->length);

	cursor->resid = min(length, data->length);
	page_count = calc_pages_for(data->alignment, (u64)data->length);
	cursor->page_offset = data->alignment & ~PAGE_MASK;
	cursor->page_index = 0;
	BUG_ON(page_count > (int)USHRT_MAX);
	cursor->page_count = (unsigned short)page_count;
	BUG_ON(length > SIZE_MAX - cursor->page_offset);
	cursor->last_piece = (size_t)cursor->page_offset + length <= PAGE_SIZE;
}

static struct page *
ceph_msg_data_pages_next(struct ceph_msg_data_cursor *cursor,
					size_t *page_offset, size_t *length)
{
	struct ceph_msg_data *data = cursor->data;

	BUG_ON(data->type != CEPH_MSG_DATA_PAGES);

	BUG_ON(cursor->page_index >= cursor->page_count);
	BUG_ON(cursor->page_offset >= PAGE_SIZE);

	*page_offset = cursor->page_offset;
	if (cursor->last_piece)
		*length = cursor->resid;
	else
		*length = PAGE_SIZE - *page_offset;

	return data->pages[cursor->page_index];
}

static bool ceph_msg_data_pages_advance(struct ceph_msg_data_cursor *cursor,
						size_t bytes)
{
	BUG_ON(cursor->data->type != CEPH_MSG_DATA_PAGES);

	BUG_ON(cursor->page_offset + bytes > PAGE_SIZE);

	/* Advance the cursor page offset */

	cursor->resid -= bytes;
	cursor->page_offset = (cursor->page_offset + bytes) & ~PAGE_MASK;
	if (!bytes || cursor->page_offset)
		return false;	/* more bytes to process in the current page */

	/* Move on to the next page; offset is already at 0 */

	BUG_ON(cursor->page_index >= cursor->page_count);
	cursor->page_index++;
	cursor->last_piece = cursor->resid <= PAGE_SIZE;

	return true;
}

/*
 * For a pagelist, a piece is whatever remains to be consumed in the
 * first page in the list, or the front of the next page.
 */
static void
ceph_msg_data_pagelist_cursor_init(struct ceph_msg_data_cursor *cursor,
					size_t length)
{
	struct ceph_msg_data *data = cursor->data;
	struct ceph_pagelist *pagelist;
	struct page *page;

	BUG_ON(data->type != CEPH_MSG_DATA_PAGELIST);

	pagelist = data->pagelist;
	BUG_ON(!pagelist);

	if (!length)
		return;		/* pagelist can be assigned but empty */

	BUG_ON(list_empty(&pagelist->head));
	page = list_first_entry(&pagelist->head, struct page, lru);

	cursor->resid = min(length, pagelist->length);
	cursor->page = page;
	cursor->offset = 0;
	cursor->last_piece = cursor->resid <= PAGE_SIZE;
}

static struct page *
ceph_msg_data_pagelist_next(struct ceph_msg_data_cursor *cursor,
				size_t *page_offset, size_t *length)
{
	struct ceph_msg_data *data = cursor->data;
	struct ceph_pagelist *pagelist;

	BUG_ON(data->type != CEPH_MSG_DATA_PAGELIST);

	pagelist = data->pagelist;
	BUG_ON(!pagelist);

	BUG_ON(!cursor->page);
	BUG_ON(cursor->offset + cursor->resid != pagelist->length);

	/* offset of first page in pagelist is always 0 */
	*page_offset = cursor->offset & ~PAGE_MASK;
	if (cursor->last_piece)
		*length = cursor->resid;
	else
		*length = PAGE_SIZE - *page_offset;

	return cursor->page;
}

static bool ceph_msg_data_pagelist_advance(struct ceph_msg_data_cursor *cursor,
						size_t bytes)
{
	struct ceph_msg_data *data = cursor->data;
	struct ceph_pagelist *pagelist;

	BUG_ON(data->type != CEPH_MSG_DATA_PAGELIST);

	pagelist = data->pagelist;
	BUG_ON(!pagelist);

	BUG_ON(cursor->offset + cursor->resid != pagelist->length);
	BUG_ON((cursor->offset & ~PAGE_MASK) + bytes > PAGE_SIZE);

	/* Advance the cursor offset */

	cursor->resid -= bytes;
	cursor->offset += bytes;
	/* offset of first page in pagelist is always 0 */
	if (!bytes || cursor->offset & ~PAGE_MASK)
		return false;	/* more bytes to process in the current page */

	/* Move on to the next page */

	BUG_ON(list_is_last(&cursor->page->lru, &pagelist->head));
	cursor->page = list_entry_next(cursor->page, lru);
	cursor->last_piece = cursor->resid <= PAGE_SIZE;

	return true;
}

/*
 * Message data is handled (sent or received) in pieces, where each
 * piece resides on a single page.  The network layer might not
 * consume an entire piece at once.  A data item's cursor keeps
 * track of which piece is next to process and how much remains to
 * be processed in that piece.  It also tracks whether the current
 * piece is the last one in the data item.
 */
static void __ceph_msg_data_cursor_init(struct ceph_msg_data_cursor *cursor)
{
	size_t length = cursor->total_resid;

	switch (cursor->data->type) {
	case CEPH_MSG_DATA_PAGELIST:
		ceph_msg_data_pagelist_cursor_init(cursor, length);
		break;
	case CEPH_MSG_DATA_PAGES:
		ceph_msg_data_pages_cursor_init(cursor, length);
		break;
#ifdef CONFIG_BLOCK
	case CEPH_MSG_DATA_BIO:
		ceph_msg_data_bio_cursor_init(cursor, length);
		break;
#endif /* CONFIG_BLOCK */
	case CEPH_MSG_DATA_NONE:
	default:
		/* BUG(); */
		break;
	}
	cursor->need_crc = true;
}

static void ceph_msg_data_cursor_init(struct ceph_msg *msg, size_t length)
{
	struct ceph_msg_data_cursor *cursor = &msg->cursor;
	struct ceph_msg_data *data;

	BUG_ON(!length);
	BUG_ON(length > msg->data_length);
	BUG_ON(list_empty(&msg->data));

	cursor->data_head = &msg->data;
	cursor->total_resid = length;
	data = list_first_entry(&msg->data, struct ceph_msg_data, links);
	cursor->data = data;

	__ceph_msg_data_cursor_init(cursor);
}

/*
 * Return the page containing the next piece to process for a given
 * data item, and supply the page offset and length of that piece.
 * Indicate whether this is the last piece in this data item.
 */
static struct page *ceph_msg_data_next(struct ceph_msg_data_cursor *cursor,
					size_t *page_offset, size_t *length,
					bool *last_piece)
{
	struct page *page;

	switch (cursor->data->type) {
	case CEPH_MSG_DATA_PAGELIST:
		page = ceph_msg_data_pagelist_next(cursor, page_offset, length);
		break;
	case CEPH_MSG_DATA_PAGES:
		page = ceph_msg_data_pages_next(cursor, page_offset, length);
		break;
#ifdef CONFIG_BLOCK
	case CEPH_MSG_DATA_BIO:
		page = ceph_msg_data_bio_next(cursor, page_offset, length);
		break;
#endif /* CONFIG_BLOCK */
	case CEPH_MSG_DATA_NONE:
	default:
		page = NULL;
		break;
	}
	BUG_ON(!page);
	BUG_ON(*page_offset + *length > PAGE_SIZE);
	BUG_ON(!*length);
	if (last_piece)
		*last_piece = cursor->last_piece;

	return page;
}

/*
 * Returns true if the result moves the cursor on to the next piece
 * of the data item.
 */
static bool ceph_msg_data_advance(struct ceph_msg_data_cursor *cursor,
				size_t bytes)
{
	bool new_piece;

	BUG_ON(bytes > cursor->resid);
	switch (cursor->data->type) {
	case CEPH_MSG_DATA_PAGELIST:
		new_piece = ceph_msg_data_pagelist_advance(cursor, bytes);
		break;
	case CEPH_MSG_DATA_PAGES:
		new_piece = ceph_msg_data_pages_advance(cursor, bytes);
		break;
#ifdef CONFIG_BLOCK
	case CEPH_MSG_DATA_BIO:
		new_piece = ceph_msg_data_bio_advance(cursor, bytes);
		break;
#endif /* CONFIG_BLOCK */
	case CEPH_MSG_DATA_NONE:
	default:
		BUG();
		break;
	}
	cursor->total_resid -= bytes;

	if (!cursor->resid && cursor->total_resid) {
		WARN_ON(!cursor->last_piece);
		BUG_ON(list_is_last(&cursor->data->links, cursor->data_head));
		cursor->data = list_entry_next(cursor->data, links);
		__ceph_msg_data_cursor_init(cursor);
		new_piece = true;
	}
	cursor->need_crc = new_piece;

	return new_piece;
}

static void prepare_message_data(struct ceph_msg *msg, u32 data_len)
{
	BUG_ON(!msg);
	BUG_ON(!data_len);

	/* Initialize data cursor */

	ceph_msg_data_cursor_init(msg, (size_t)data_len);
}

/*
 * Prepare footer for currently outgoing message, and finish things
 * off.  Assumes out_kvec* are already valid.. we just add on to the end.
 */
static void prepare_write_message_footer(struct ceph_connection *con)
{
	struct ceph_msg *m = con->out_msg;
	int v = con->out_kvec_left;

	m->footer.flags |= CEPH_MSG_FOOTER_COMPLETE;

	dout("prepare_write_message_footer %p\n", con);
	con->out_kvec_is_msg = true;
	con->out_kvec[v].iov_base = &m->footer;
	con->out_kvec[v].iov_len = sizeof(m->footer);
	con->out_kvec_bytes += sizeof(m->footer);
	con->out_kvec_left++;
	con->out_more = m->more_to_follow;
	con->out_msg_done = true;
}

/*
 * Prepare headers for the next outgoing message.
 */
static void prepare_write_message(struct ceph_connection *con)
{
	struct ceph_msg *m;
	u32 crc;

	con_out_kvec_reset(con);
	con->out_kvec_is_msg = true;
	con->out_msg_done = false;

	/* Sneak an ack in there first?  If we can get it into the same
	 * TCP packet that's a good thing. */
	if (con->in_seq > con->in_seq_acked) {
		con->in_seq_acked = con->in_seq;
		con_out_kvec_add(con, sizeof (tag_ack), &tag_ack);
		con->out_temp_ack = cpu_to_le64(con->in_seq_acked);
		con_out_kvec_add(con, sizeof (con->out_temp_ack),
			&con->out_temp_ack);
	}

	BUG_ON(list_empty(&con->out_queue));
	m = list_first_entry(&con->out_queue, struct ceph_msg, list_head);
	con->out_msg = m;
	BUG_ON(m->con != con);

	/* put message on sent list */
	ceph_msg_get(m);
	list_move_tail(&m->list_head, &con->out_sent);

	/*
	 * only assign outgoing seq # if we haven't sent this message
	 * yet.  if it is requeued, resend with it's original seq.
	 */
	if (m->needs_out_seq) {
		m->hdr.seq = cpu_to_le64(++con->out_seq);
		m->needs_out_seq = false;
	}
	WARN_ON(m->data_length != le32_to_cpu(m->hdr.data_len));

	dout("prepare_write_message %p seq %lld type %d len %d+%d+%zd\n",
	     m, con->out_seq, le16_to_cpu(m->hdr.type),
	     le32_to_cpu(m->hdr.front_len), le32_to_cpu(m->hdr.middle_len),
	     m->data_length);
	BUG_ON(le32_to_cpu(m->hdr.front_len) != m->front.iov_len);

	/* tag + hdr + front + middle */
	con_out_kvec_add(con, sizeof (tag_msg), &tag_msg);
	con_out_kvec_add(con, sizeof (m->hdr), &m->hdr);
	con_out_kvec_add(con, m->front.iov_len, m->front.iov_base);

	if (m->middle)
		con_out_kvec_add(con, m->middle->vec.iov_len,
			m->middle->vec.iov_base);

	/* fill in crc (except data pages), footer */
	crc = crc32c(0, &m->hdr, offsetof(struct ceph_msg_header, crc));
	con->out_msg->hdr.crc = cpu_to_le32(crc);
	con->out_msg->footer.flags = 0;

	crc = crc32c(0, m->front.iov_base, m->front.iov_len);
	con->out_msg->footer.front_crc = cpu_to_le32(crc);
	if (m->middle) {
		crc = crc32c(0, m->middle->vec.iov_base,
				m->middle->vec.iov_len);
		con->out_msg->footer.middle_crc = cpu_to_le32(crc);
	} else
		con->out_msg->footer.middle_crc = 0;
	dout("%s front_crc %u middle_crc %u\n", __func__,
	     le32_to_cpu(con->out_msg->footer.front_crc),
	     le32_to_cpu(con->out_msg->footer.middle_crc));

	/* is there a data payload? */
	con->out_msg->footer.data_crc = 0;
	if (m->data_length) {
		prepare_message_data(con->out_msg, m->data_length);
		con->out_more = 1;  /* data + footer will follow */
	} else {
		/* no, queue up footer too and be done */
		prepare_write_message_footer(con);
	}

	con_flag_set(con, CON_FLAG_WRITE_PENDING);
}

/*
 * Prepare an ack.
 */
static void prepare_write_ack(struct ceph_connection *con)
{
	dout("prepare_write_ack %p %llu -> %llu\n", con,
	     con->in_seq_acked, con->in_seq);
	con->in_seq_acked = con->in_seq;

	con_out_kvec_reset(con);

	con_out_kvec_add(con, sizeof (tag_ack), &tag_ack);

	con->out_temp_ack = cpu_to_le64(con->in_seq_acked);
	con_out_kvec_add(con, sizeof (con->out_temp_ack),
				&con->out_temp_ack);

	con->out_more = 1;  /* more will follow.. eventually.. */
	con_flag_set(con, CON_FLAG_WRITE_PENDING);
}

/*
 * Prepare to share the seq during handshake
 */
static void prepare_write_seq(struct ceph_connection *con)
{
	dout("prepare_write_seq %p %llu -> %llu\n", con,
	     con->in_seq_acked, con->in_seq);
	con->in_seq_acked = con->in_seq;

	con_out_kvec_reset(con);

	con->out_temp_ack = cpu_to_le64(con->in_seq_acked);
	con_out_kvec_add(con, sizeof (con->out_temp_ack),
			 &con->out_temp_ack);

	con_flag_set(con, CON_FLAG_WRITE_PENDING);
}

/*
 * Prepare to write keepalive byte.
 */
static void prepare_write_keepalive(struct ceph_connection *con)
{
	dout("prepare_write_keepalive %p\n", con);
	con_out_kvec_reset(con);
	con_out_kvec_add(con, sizeof (tag_keepalive), &tag_keepalive);
	con_flag_set(con, CON_FLAG_WRITE_PENDING);
}

/*
 * Connection negotiation.
 */

static struct ceph_auth_handshake *get_connect_authorizer(struct ceph_connection *con,
						int *auth_proto)
{
	struct ceph_auth_handshake *auth;

	if (!con->ops->get_authorizer) {
		con->out_connect.authorizer_protocol = CEPH_AUTH_UNKNOWN;
		con->out_connect.authorizer_len = 0;
		return NULL;
	}

	/* Can't hold the mutex while getting authorizer */
	mutex_unlock(&con->mutex);
	auth = con->ops->get_authorizer(con, auth_proto, con->auth_retry);
	mutex_lock(&con->mutex);

	if (IS_ERR(auth))
		return auth;
	if (con->state != CON_STATE_NEGOTIATING)
		return ERR_PTR(-EAGAIN);

	con->auth_reply_buf = auth->authorizer_reply_buf;
	con->auth_reply_buf_len = auth->authorizer_reply_buf_len;
	return auth;
}

/*
 * We connected to a peer and are saying hello.
 */
static void prepare_write_banner(struct ceph_connection *con)
{
	con_out_kvec_add(con, strlen(CEPH_BANNER), CEPH_BANNER);
	con_out_kvec_add(con, sizeof (con->msgr->my_enc_addr),
					&con->msgr->my_enc_addr);

	con->out_more = 0;
	con_flag_set(con, CON_FLAG_WRITE_PENDING);
}

static int prepare_write_connect(struct ceph_connection *con)
{
	unsigned int global_seq = get_global_seq(con->msgr, 0);
	int proto;
	int auth_proto;
	struct ceph_auth_handshake *auth;

	switch (con->peer_name.type) {
	case CEPH_ENTITY_TYPE_MON:
		proto = CEPH_MONC_PROTOCOL;
		break;
	case CEPH_ENTITY_TYPE_OSD:
		proto = CEPH_OSDC_PROTOCOL;
		break;
	case CEPH_ENTITY_TYPE_MDS:
		proto = CEPH_MDSC_PROTOCOL;
		break;
	default:
		BUG();
	}

	dout("prepare_write_connect %p cseq=%d gseq=%d proto=%d\n", con,
	     con->connect_seq, global_seq, proto);

	con->out_connect.features = cpu_to_le64(con->msgr->supported_features);
	con->out_connect.host_type = cpu_to_le32(CEPH_ENTITY_TYPE_CLIENT);
	con->out_connect.connect_seq = cpu_to_le32(con->connect_seq);
	con->out_connect.global_seq = cpu_to_le32(global_seq);
	con->out_connect.protocol_version = cpu_to_le32(proto);
	con->out_connect.flags = 0;

	auth_proto = CEPH_AUTH_UNKNOWN;
	auth = get_connect_authorizer(con, &auth_proto);
	if (IS_ERR(auth))
		return PTR_ERR(auth);

	con->out_connect.authorizer_protocol = cpu_to_le32(auth_proto);
	con->out_connect.authorizer_len = auth ?
		cpu_to_le32(auth->authorizer_buf_len) : 0;

	con_out_kvec_add(con, sizeof (con->out_connect),
					&con->out_connect);
	if (auth && auth->authorizer_buf_len)
		con_out_kvec_add(con, auth->authorizer_buf_len,
					auth->authorizer_buf);

	con->out_more = 0;
	con_flag_set(con, CON_FLAG_WRITE_PENDING);

	return 0;
}

/*
 * write as much of pending kvecs to the socket as we can.
 *  1 -> done
 *  0 -> socket full, but more to do
 * <0 -> error
 */
static int write_partial_kvec(struct ceph_connection *con)
{
	int ret;

	dout("write_partial_kvec %p %d left\n", con, con->out_kvec_bytes);
	while (con->out_kvec_bytes > 0) {
		ret = ceph_tcp_sendmsg(con->sock, con->out_kvec_cur,
				       con->out_kvec_left, con->out_kvec_bytes,
				       con->out_more);
		if (ret <= 0)
			goto out;
		con->out_kvec_bytes -= ret;
		if (con->out_kvec_bytes == 0)
			break;            /* done */

		/* account for full iov entries consumed */
		while (ret >= con->out_kvec_cur->iov_len) {
			BUG_ON(!con->out_kvec_left);
			ret -= con->out_kvec_cur->iov_len;
			con->out_kvec_cur++;
			con->out_kvec_left--;
		}
		/* and for a partially-consumed entry */
		if (ret) {
			con->out_kvec_cur->iov_len -= ret;
			con->out_kvec_cur->iov_base += ret;
		}
	}
	con->out_kvec_left = 0;
	con->out_kvec_is_msg = false;
	ret = 1;
out:
	dout("write_partial_kvec %p %d left in %d kvecs ret = %d\n", con,
	     con->out_kvec_bytes, con->out_kvec_left, ret);
	return ret;  /* done! */
}

static u32 ceph_crc32c_page(u32 crc, struct page *page,
				unsigned int page_offset,
				unsigned int length)
{
	char *kaddr;

	kaddr = kmap(page);
	BUG_ON(kaddr == NULL);
	crc = crc32c(crc, kaddr + page_offset, length);
	kunmap(page);

	return crc;
}
/*
 * Write as much message data payload as we can.  If we finish, queue
 * up the footer.
 *  1 -> done, footer is now queued in out_kvec[].
 *  0 -> socket full, but more to do
 * <0 -> error
 */
static int write_partial_message_data(struct ceph_connection *con)
{
	struct ceph_msg *msg = con->out_msg;
	struct ceph_msg_data_cursor *cursor = &msg->cursor;
	bool do_datacrc = !con->msgr->nocrc;
	u32 crc;

	dout("%s %p msg %p\n", __func__, con, msg);

	if (list_empty(&msg->data))
		return -EINVAL;

	/*
	 * Iterate through each page that contains data to be
	 * written, and send as much as possible for each.
	 *
	 * If we are calculating the data crc (the default), we will
	 * need to map the page.  If we have no pages, they have
	 * been revoked, so use the zero page.
	 */
	crc = do_datacrc ? le32_to_cpu(msg->footer.data_crc) : 0;
	while (cursor->resid) {
		struct page *page;
		size_t page_offset;
		size_t length;
		bool last_piece;
		bool need_crc;
		int ret;

		page = ceph_msg_data_next(&msg->cursor, &page_offset, &length,
							&last_piece);
		ret = ceph_tcp_sendpage(con->sock, page, page_offset,
				      length, last_piece);
		if (ret <= 0) {
			if (do_datacrc)
				msg->footer.data_crc = cpu_to_le32(crc);

			return ret;
		}
		if (do_datacrc && cursor->need_crc)
			crc = ceph_crc32c_page(crc, page, page_offset, length);
		need_crc = ceph_msg_data_advance(&msg->cursor, (size_t)ret);
	}

	dout("%s %p msg %p done\n", __func__, con, msg);

	/* prepare and queue up footer, too */
	if (do_datacrc)
		msg->footer.data_crc = cpu_to_le32(crc);
	else
		msg->footer.flags |= CEPH_MSG_FOOTER_NOCRC;
	con_out_kvec_reset(con);
	prepare_write_message_footer(con);

	return 1;	/* must return > 0 to indicate success */
}

/*
 * write some zeros
 */
static int write_partial_skip(struct ceph_connection *con)
{
	int ret;

	while (con->out_skip > 0) {
		size_t size = min(con->out_skip, (int) PAGE_CACHE_SIZE);

		ret = ceph_tcp_sendpage(con->sock, zero_page, 0, size, true);
		if (ret <= 0)
			goto out;
		con->out_skip -= ret;
	}
	ret = 1;
out:
	return ret;
}

/*
 * Prepare to read connection handshake, or an ack.
 */
static void prepare_read_banner(struct ceph_connection *con)
{
	dout("prepare_read_banner %p\n", con);
	con->in_base_pos = 0;
}

static void prepare_read_connect(struct ceph_connection *con)
{
	dout("prepare_read_connect %p\n", con);
	con->in_base_pos = 0;
}

static void prepare_read_ack(struct ceph_connection *con)
{
	dout("prepare_read_ack %p\n", con);
	con->in_base_pos = 0;
}

static void prepare_read_seq(struct ceph_connection *con)
{
	dout("prepare_read_seq %p\n", con);
	con->in_base_pos = 0;
	con->in_tag = CEPH_MSGR_TAG_SEQ;
}

static void prepare_read_tag(struct ceph_connection *con)
{
	dout("prepare_read_tag %p\n", con);
	con->in_base_pos = 0;
	con->in_tag = CEPH_MSGR_TAG_READY;
}

/*
 * Prepare to read a message.
 */
static int prepare_read_message(struct ceph_connection *con)
{
	dout("prepare_read_message %p\n", con);
	BUG_ON(con->in_msg != NULL);
	con->in_base_pos = 0;
	con->in_front_crc = con->in_middle_crc = con->in_data_crc = 0;
	return 0;
}


static int read_partial(struct ceph_connection *con,
			int end, int size, void *object)
{
	while (con->in_base_pos < end) {
		int left = end - con->in_base_pos;
		int have = size - left;
		int ret = ceph_tcp_recvmsg(con->sock, object + have, left);
		if (ret <= 0)
			return ret;
		con->in_base_pos += ret;
	}
	return 1;
}


/*
 * Read all or part of the connect-side handshake on a new connection
 */
static int read_partial_banner(struct ceph_connection *con)
{
	int size;
	int end;
	int ret;

	dout("read_partial_banner %p at %d\n", con, con->in_base_pos);

	/* peer's banner */
	size = strlen(CEPH_BANNER);
	end = size;
	ret = read_partial(con, end, size, con->in_banner);
	if (ret <= 0)
		goto out;

	size = sizeof (con->actual_peer_addr);
	end += size;
	ret = read_partial(con, end, size, &con->actual_peer_addr);
	if (ret <= 0)
		goto out;

	size = sizeof (con->peer_addr_for_me);
	end += size;
	ret = read_partial(con, end, size, &con->peer_addr_for_me);
	if (ret <= 0)
		goto out;

out:
	return ret;
}

static int read_partial_connect(struct ceph_connection *con)
{
	int size;
	int end;
	int ret;

	dout("read_partial_connect %p at %d\n", con, con->in_base_pos);

	size = sizeof (con->in_reply);
	end = size;
	ret = read_partial(con, end, size, &con->in_reply);
	if (ret <= 0)
		goto out;

	size = le32_to_cpu(con->in_reply.authorizer_len);
	end += size;
	ret = read_partial(con, end, size, con->auth_reply_buf);
	if (ret <= 0)
		goto out;

	dout("read_partial_connect %p tag %d, con_seq = %u, g_seq = %u\n",
	     con, (int)con->in_reply.tag,
	     le32_to_cpu(con->in_reply.connect_seq),
	     le32_to_cpu(con->in_reply.global_seq));
out:
	return ret;

}

/*
 * Verify the hello banner looks okay.
 */
static int verify_hello(struct ceph_connection *con)
{
	if (memcmp(con->in_banner, CEPH_BANNER, strlen(CEPH_BANNER))) {
		pr_err("connect to %s got bad banner\n",
		       ceph_pr_addr(&con->peer_addr.in_addr));
		con->error_msg = "protocol error, bad banner";
		return -1;
	}
	return 0;
}

static bool addr_is_blank(struct sockaddr_storage *ss)
{
	switch (ss->ss_family) {
	case AF_INET:
		return ((struct sockaddr_in *)ss)->sin_addr.s_addr == 0;
	case AF_INET6:
		return
		     ((struct sockaddr_in6 *)ss)->sin6_addr.s6_addr32[0] == 0 &&
		     ((struct sockaddr_in6 *)ss)->sin6_addr.s6_addr32[1] == 0 &&
		     ((struct sockaddr_in6 *)ss)->sin6_addr.s6_addr32[2] == 0 &&
		     ((struct sockaddr_in6 *)ss)->sin6_addr.s6_addr32[3] == 0;
	}
	return false;
}

static int addr_port(struct sockaddr_storage *ss)
{
	switch (ss->ss_family) {
	case AF_INET:
		return ntohs(((struct sockaddr_in *)ss)->sin_port);
	case AF_INET6:
		return ntohs(((struct sockaddr_in6 *)ss)->sin6_port);
	}
	return 0;
}

static void addr_set_port(struct sockaddr_storage *ss, int p)
{
	switch (ss->ss_family) {
	case AF_INET:
		((struct sockaddr_in *)ss)->sin_port = htons(p);
		break;
	case AF_INET6:
		((struct sockaddr_in6 *)ss)->sin6_port = htons(p);
		break;
	}
}

/*
 * Unlike other *_pton function semantics, zero indicates success.
 */
static int ceph_pton(const char *str, size_t len, struct sockaddr_storage *ss,
		char delim, const char **ipend)
{
	struct sockaddr_in *in4 = (struct sockaddr_in *) ss;
	struct sockaddr_in6 *in6 = (struct sockaddr_in6 *) ss;

	memset(ss, 0, sizeof(*ss));

	if (in4_pton(str, len, (u8 *)&in4->sin_addr.s_addr, delim, ipend)) {
		ss->ss_family = AF_INET;
		return 0;
	}

	if (in6_pton(str, len, (u8 *)&in6->sin6_addr.s6_addr, delim, ipend)) {
		ss->ss_family = AF_INET6;
		return 0;
	}

	return -EINVAL;
}

/*
 * Extract hostname string and resolve using kernel DNS facility.
 */
#ifdef CONFIG_CEPH_LIB_USE_DNS_RESOLVER
static int ceph_dns_resolve_name(const char *name, size_t namelen,
		struct sockaddr_storage *ss, char delim, const char **ipend)
{
	const char *end, *delim_p;
	char *colon_p, *ip_addr = NULL;
	int ip_len, ret;

	/*
	 * The end of the hostname occurs immediately preceding the delimiter or
	 * the port marker (':') where the delimiter takes precedence.
	 */
	delim_p = memchr(name, delim, namelen);
	colon_p = memchr(name, ':', namelen);

	if (delim_p && colon_p)
		end = delim_p < colon_p ? delim_p : colon_p;
	else if (!delim_p && colon_p)
		end = colon_p;
	else {
		end = delim_p;
		if (!end) /* case: hostname:/ */
			end = name + namelen;
	}

	if (end <= name)
		return -EINVAL;

	/* do dns_resolve upcall */
	ip_len = dns_query(NULL, name, end - name, NULL, &ip_addr, NULL);
	if (ip_len > 0)
		ret = ceph_pton(ip_addr, ip_len, ss, -1, NULL);
	else
		ret = -ESRCH;

	kfree(ip_addr);

	*ipend = end;

	pr_info("resolve '%.*s' (ret=%d): %s\n", (int)(end - name), name,
			ret, ret ? "failed" : ceph_pr_addr(ss));

	return ret;
}
#else
static inline int ceph_dns_resolve_name(const char *name, size_t namelen,
		struct sockaddr_storage *ss, char delim, const char **ipend)
{
	return -EINVAL;
}
#endif

/*
 * Parse a server name (IP or hostname). If a valid IP address is not found
 * then try to extract a hostname to resolve using userspace DNS upcall.
 */
static int ceph_parse_server_name(const char *name, size_t namelen,
			struct sockaddr_storage *ss, char delim, const char **ipend)
{
	int ret;

	ret = ceph_pton(name, namelen, ss, delim, ipend);
	if (ret)
		ret = ceph_dns_resolve_name(name, namelen, ss, delim, ipend);

	return ret;
}

/*
 * Parse an ip[:port] list into an addr array.  Use the default
 * monitor port if a port isn't specified.
 */
int ceph_parse_ips(const char *c, const char *end,
		   struct ceph_entity_addr *addr,
		   int max_count, int *count)
{
	int i, ret = -EINVAL;
	const char *p = c;

	dout("parse_ips on '%.*s'\n", (int)(end-c), c);
	for (i = 0; i < max_count; i++) {
		const char *ipend;
		struct sockaddr_storage *ss = &addr[i].in_addr;
		int port;
		char delim = ',';

		if (*p == '[') {
			delim = ']';
			p++;
		}

		ret = ceph_parse_server_name(p, end - p, ss, delim, &ipend);
		if (ret)
			goto bad;
		ret = -EINVAL;

		p = ipend;

		if (delim == ']') {
			if (*p != ']') {
				dout("missing matching ']'\n");
				goto bad;
			}
			p++;
		}

		/* port? */
		if (p < end && *p == ':') {
			port = 0;
			p++;
			while (p < end && *p >= '0' && *p <= '9') {
				port = (port * 10) + (*p - '0');
				p++;
			}
			if (port == 0)
				port = CEPH_MON_PORT;
			else if (port > 65535)
				goto bad;
		} else {
			port = CEPH_MON_PORT;
		}

		addr_set_port(ss, port);

		dout("parse_ips got %s\n", ceph_pr_addr(ss));

		if (p == end)
			break;
		if (*p != ',')
			goto bad;
		p++;
	}

	if (p != end)
		goto bad;

	if (count)
		*count = i + 1;
	return 0;

bad:
	pr_err("parse_ips bad ip '%.*s'\n", (int)(end - c), c);
	return ret;
}
EXPORT_SYMBOL(ceph_parse_ips);

static int process_banner(struct ceph_connection *con)
{
	dout("process_banner on %p\n", con);

	if (verify_hello(con) < 0)
		return -1;

	ceph_decode_addr(&con->actual_peer_addr);
	ceph_decode_addr(&con->peer_addr_for_me);

	/*
	 * Make sure the other end is who we wanted.  note that the other
	 * end may not yet know their ip address, so if it's 0.0.0.0, give
	 * them the benefit of the doubt.
	 */
	if (memcmp(&con->peer_addr, &con->actual_peer_addr,
		   sizeof(con->peer_addr)) != 0 &&
	    !(addr_is_blank(&con->actual_peer_addr.in_addr) &&
	      con->actual_peer_addr.nonce == con->peer_addr.nonce)) {
		pr_warning("wrong peer, want %s/%d, got %s/%d\n",
			   ceph_pr_addr(&con->peer_addr.in_addr),
			   (int)le32_to_cpu(con->peer_addr.nonce),
			   ceph_pr_addr(&con->actual_peer_addr.in_addr),
			   (int)le32_to_cpu(con->actual_peer_addr.nonce));
		con->error_msg = "wrong peer at address";
		return -1;
	}

	/*
	 * did we learn our address?
	 */
	if (addr_is_blank(&con->msgr->inst.addr.in_addr)) {
		int port = addr_port(&con->msgr->inst.addr.in_addr);

		memcpy(&con->msgr->inst.addr.in_addr,
		       &con->peer_addr_for_me.in_addr,
		       sizeof(con->peer_addr_for_me.in_addr));
		addr_set_port(&con->msgr->inst.addr.in_addr, port);
		encode_my_addr(con->msgr);
		dout("process_banner learned my addr is %s\n",
		     ceph_pr_addr(&con->msgr->inst.addr.in_addr));
	}

	return 0;
}

static int process_connect(struct ceph_connection *con)
{
	u64 sup_feat = con->msgr->supported_features;
	u64 req_feat = con->msgr->required_features;
	u64 server_feat = ceph_sanitize_features(
				le64_to_cpu(con->in_reply.features));
	int ret;

	dout("process_connect on %p tag %d\n", con, (int)con->in_tag);

	switch (con->in_reply.tag) {
	case CEPH_MSGR_TAG_FEATURES:
		pr_err("%s%lld %s feature set mismatch,"
		       " my %llx < server's %llx, missing %llx\n",
		       ENTITY_NAME(con->peer_name),
		       ceph_pr_addr(&con->peer_addr.in_addr),
		       sup_feat, server_feat, server_feat & ~sup_feat);
		con->error_msg = "missing required protocol features";
		reset_connection(con);
		return -1;

	case CEPH_MSGR_TAG_BADPROTOVER:
		pr_err("%s%lld %s protocol version mismatch,"
		       " my %d != server's %d\n",
		       ENTITY_NAME(con->peer_name),
		       ceph_pr_addr(&con->peer_addr.in_addr),
		       le32_to_cpu(con->out_connect.protocol_version),
		       le32_to_cpu(con->in_reply.protocol_version));
		con->error_msg = "protocol version mismatch";
		reset_connection(con);
		return -1;

	case CEPH_MSGR_TAG_BADAUTHORIZER:
		con->auth_retry++;
		dout("process_connect %p got BADAUTHORIZER attempt %d\n", con,
		     con->auth_retry);
		if (con->auth_retry == 2) {
			con->error_msg = "connect authorization failure";
			return -1;
		}
		con_out_kvec_reset(con);
		ret = prepare_write_connect(con);
		if (ret < 0)
			return ret;
		prepare_read_connect(con);
		break;

	case CEPH_MSGR_TAG_RESETSESSION:
		/*
		 * If we connected with a large connect_seq but the peer
		 * has no record of a session with us (no connection, or
		 * connect_seq == 0), they will send RESETSESION to indicate
		 * that they must have reset their session, and may have
		 * dropped messages.
		 */
		dout("process_connect got RESET peer seq %u\n",
		     le32_to_cpu(con->in_reply.connect_seq));
		pr_err("%s%lld %s connection reset\n",
		       ENTITY_NAME(con->peer_name),
		       ceph_pr_addr(&con->peer_addr.in_addr));
		reset_connection(con);
		con_out_kvec_reset(con);
		ret = prepare_write_connect(con);
		if (ret < 0)
			return ret;
		prepare_read_connect(con);

		/* Tell ceph about it. */
		mutex_unlock(&con->mutex);
		pr_info("reset on %s%lld\n", ENTITY_NAME(con->peer_name));
		if (con->ops->peer_reset)
			con->ops->peer_reset(con);
		mutex_lock(&con->mutex);
		if (con->state != CON_STATE_NEGOTIATING)
			return -EAGAIN;
		break;

	case CEPH_MSGR_TAG_RETRY_SESSION:
		/*
		 * If we sent a smaller connect_seq than the peer has, try
		 * again with a larger value.
		 */
		dout("process_connect got RETRY_SESSION my seq %u, peer %u\n",
		     le32_to_cpu(con->out_connect.connect_seq),
		     le32_to_cpu(con->in_reply.connect_seq));
		con->connect_seq = le32_to_cpu(con->in_reply.connect_seq);
		con_out_kvec_reset(con);
		ret = prepare_write_connect(con);
		if (ret < 0)
			return ret;
		prepare_read_connect(con);
		break;

	case CEPH_MSGR_TAG_RETRY_GLOBAL:
		/*
		 * If we sent a smaller global_seq than the peer has, try
		 * again with a larger value.
		 */
		dout("process_connect got RETRY_GLOBAL my %u peer_gseq %u\n",
		     con->peer_global_seq,
		     le32_to_cpu(con->in_reply.global_seq));
		get_global_seq(con->msgr,
			       le32_to_cpu(con->in_reply.global_seq));
		con_out_kvec_reset(con);
		ret = prepare_write_connect(con);
		if (ret < 0)
			return ret;
		prepare_read_connect(con);
		break;

	case CEPH_MSGR_TAG_SEQ:
	case CEPH_MSGR_TAG_READY:
		if (req_feat & ~server_feat) {
			pr_err("%s%lld %s protocol feature mismatch,"
			       " my required %llx > server's %llx, need %llx\n",
			       ENTITY_NAME(con->peer_name),
			       ceph_pr_addr(&con->peer_addr.in_addr),
			       req_feat, server_feat, req_feat & ~server_feat);
			con->error_msg = "missing required protocol features";
			reset_connection(con);
			return -1;
		}

		WARN_ON(con->state != CON_STATE_NEGOTIATING);
		con->state = CON_STATE_OPEN;
		con->auth_retry = 0;    /* we authenticated; clear flag */
		con->peer_global_seq = le32_to_cpu(con->in_reply.global_seq);
		con->connect_seq++;
		con->peer_features = server_feat;
		dout("process_connect got READY gseq %d cseq %d (%d)\n",
		     con->peer_global_seq,
		     le32_to_cpu(con->in_reply.connect_seq),
		     con->connect_seq);
		WARN_ON(con->connect_seq !=
			le32_to_cpu(con->in_reply.connect_seq));

		if (con->in_reply.flags & CEPH_MSG_CONNECT_LOSSY)
			con_flag_set(con, CON_FLAG_LOSSYTX);

		con->delay = 0;      /* reset backoff memory */

		if (con->in_reply.tag == CEPH_MSGR_TAG_SEQ) {
			prepare_write_seq(con);
			prepare_read_seq(con);
		} else {
			prepare_read_tag(con);
		}
		break;

	case CEPH_MSGR_TAG_WAIT:
		/*
		 * If there is a connection race (we are opening
		 * connections to each other), one of us may just have
		 * to WAIT.  This shouldn't happen if we are the
		 * client.
		 */
		pr_err("process_connect got WAIT as client\n");
		con->error_msg = "protocol error, got WAIT as client";
		return -1;

	default:
		pr_err("connect protocol error, will retry\n");
		con->error_msg = "protocol error, garbage tag during connect";
		return -1;
	}
	return 0;
}


/*
 * read (part of) an ack
 */
static int read_partial_ack(struct ceph_connection *con)
{
	int size = sizeof (con->in_temp_ack);
	int end = size;

	return read_partial(con, end, size, &con->in_temp_ack);
}

/*
 * We can finally discard anything that's been acked.
 */
static void process_ack(struct ceph_connection *con)
{
	struct ceph_msg *m;
	u64 ack = le64_to_cpu(con->in_temp_ack);
	u64 seq;

	while (!list_empty(&con->out_sent)) {
		m = list_first_entry(&con->out_sent, struct ceph_msg,
				     list_head);
		seq = le64_to_cpu(m->hdr.seq);
		if (seq > ack)
			break;
		dout("got ack for seq %llu type %d at %p\n", seq,
		     le16_to_cpu(m->hdr.type), m);
		m->ack_stamp = jiffies;
		ceph_msg_remove(m);
	}
	prepare_read_tag(con);
}


static int read_partial_message_section(struct ceph_connection *con,
					struct kvec *section,
					unsigned int sec_len, u32 *crc)
{
	int ret, left;

	BUG_ON(!section);

	while (section->iov_len < sec_len) {
		BUG_ON(section->iov_base == NULL);
		left = sec_len - section->iov_len;
		ret = ceph_tcp_recvmsg(con->sock, (char *)section->iov_base +
				       section->iov_len, left);
		if (ret <= 0)
			return ret;
		section->iov_len += ret;
	}
	if (section->iov_len == sec_len)
		*crc = crc32c(0, section->iov_base, section->iov_len);

	return 1;
}

static int read_partial_msg_data(struct ceph_connection *con)
{
	struct ceph_msg *msg = con->in_msg;
	struct ceph_msg_data_cursor *cursor = &msg->cursor;
	const bool do_datacrc = !con->msgr->nocrc;
	struct page *page;
	size_t page_offset;
	size_t length;
	u32 crc = 0;
	int ret;

	BUG_ON(!msg);
	if (list_empty(&msg->data))
		return -EIO;

	if (do_datacrc)
		crc = con->in_data_crc;
	while (cursor->resid) {
		page = ceph_msg_data_next(&msg->cursor, &page_offset, &length,
							NULL);
		ret = ceph_tcp_recvpage(con->sock, page, page_offset, length);
		if (ret <= 0) {
			if (do_datacrc)
				con->in_data_crc = crc;

			return ret;
		}

		if (do_datacrc)
			crc = ceph_crc32c_page(crc, page, page_offset, ret);
		(void) ceph_msg_data_advance(&msg->cursor, (size_t)ret);
	}
	if (do_datacrc)
		con->in_data_crc = crc;

	return 1;	/* must return > 0 to indicate success */
}

/*
 * read (part of) a message.
 */
static int ceph_con_in_msg_alloc(struct ceph_connection *con, int *skip);

static int read_partial_message(struct ceph_connection *con)
{
	struct ceph_msg *m = con->in_msg;
	int size;
	int end;
	int ret;
	unsigned int front_len, middle_len, data_len;
	bool do_datacrc = !con->msgr->nocrc;
	u64 seq;
	u32 crc;

	dout("read_partial_message con %p msg %p\n", con, m);

	/* header */
	size = sizeof (con->in_hdr);
	end = size;
	ret = read_partial(con, end, size, &con->in_hdr);
	if (ret <= 0)
		return ret;

	crc = crc32c(0, &con->in_hdr, offsetof(struct ceph_msg_header, crc));
	if (cpu_to_le32(crc) != con->in_hdr.crc) {
		pr_err("read_partial_message bad hdr "
		       " crc %u != expected %u\n",
		       crc, con->in_hdr.crc);
		return -EBADMSG;
	}

	front_len = le32_to_cpu(con->in_hdr.front_len);
	if (front_len > CEPH_MSG_MAX_FRONT_LEN)
		return -EIO;
	middle_len = le32_to_cpu(con->in_hdr.middle_len);
	if (middle_len > CEPH_MSG_MAX_MIDDLE_LEN)
		return -EIO;
	data_len = le32_to_cpu(con->in_hdr.data_len);
	if (data_len > CEPH_MSG_MAX_DATA_LEN)
		return -EIO;

	/* verify seq# */
	seq = le64_to_cpu(con->in_hdr.seq);
	if ((s64)seq - (s64)con->in_seq < 1) {
		pr_info("skipping %s%lld %s seq %lld expected %lld\n",
			ENTITY_NAME(con->peer_name),
			ceph_pr_addr(&con->peer_addr.in_addr),
			seq, con->in_seq + 1);
		con->in_base_pos = -front_len - middle_len - data_len -
			sizeof(m->footer);
		con->in_tag = CEPH_MSGR_TAG_READY;
		return 0;
	} else if ((s64)seq - (s64)con->in_seq > 1) {
		pr_err("read_partial_message bad seq %lld expected %lld\n",
		       seq, con->in_seq + 1);
		con->error_msg = "bad message sequence # for incoming message";
		return -EBADMSG;
	}

	/* allocate message? */
	if (!con->in_msg) {
		int skip = 0;

		dout("got hdr type %d front %d data %d\n", con->in_hdr.type,
		     front_len, data_len);
		ret = ceph_con_in_msg_alloc(con, &skip);
		if (ret < 0)
			return ret;

		BUG_ON(!con->in_msg ^ skip);
		if (con->in_msg && data_len > con->in_msg->data_length) {
			pr_warning("%s skipping long message (%u > %zd)\n",
				__func__, data_len, con->in_msg->data_length);
			ceph_msg_put(con->in_msg);
			con->in_msg = NULL;
			skip = 1;
		}
		if (skip) {
			/* skip this message */
			dout("alloc_msg said skip message\n");
			con->in_base_pos = -front_len - middle_len - data_len -
				sizeof(m->footer);
			con->in_tag = CEPH_MSGR_TAG_READY;
			con->in_seq++;
			return 0;
		}

		BUG_ON(!con->in_msg);
		BUG_ON(con->in_msg->con != con);
		m = con->in_msg;
		m->front.iov_len = 0;    /* haven't read it yet */
		if (m->middle)
			m->middle->vec.iov_len = 0;

		/* prepare for data payload, if any */

		if (data_len)
			prepare_message_data(con->in_msg, data_len);
	}

	/* front */
	ret = read_partial_message_section(con, &m->front, front_len,
					   &con->in_front_crc);
	if (ret <= 0)
		return ret;

	/* middle */
	if (m->middle) {
		ret = read_partial_message_section(con, &m->middle->vec,
						   middle_len,
						   &con->in_middle_crc);
		if (ret <= 0)
			return ret;
	}

	/* (page) data */
	if (data_len) {
		ret = read_partial_msg_data(con);
		if (ret <= 0)
			return ret;
	}

	/* footer */
	size = sizeof (m->footer);
	end += size;
	ret = read_partial(con, end, size, &m->footer);
	if (ret <= 0)
		return ret;

	dout("read_partial_message got msg %p %d (%u) + %d (%u) + %d (%u)\n",
	     m, front_len, m->footer.front_crc, middle_len,
	     m->footer.middle_crc, data_len, m->footer.data_crc);

	/* crc ok? */
	if (con->in_front_crc != le32_to_cpu(m->footer.front_crc)) {
		pr_err("read_partial_message %p front crc %u != exp. %u\n",
		       m, con->in_front_crc, m->footer.front_crc);
		return -EBADMSG;
	}
	if (con->in_middle_crc != le32_to_cpu(m->footer.middle_crc)) {
		pr_err("read_partial_message %p middle crc %u != exp %u\n",
		       m, con->in_middle_crc, m->footer.middle_crc);
		return -EBADMSG;
	}
	if (do_datacrc &&
	    (m->footer.flags & CEPH_MSG_FOOTER_NOCRC) == 0 &&
	    con->in_data_crc != le32_to_cpu(m->footer.data_crc)) {
		pr_err("read_partial_message %p data crc %u != exp. %u\n", m,
		       con->in_data_crc, le32_to_cpu(m->footer.data_crc));
		return -EBADMSG;
	}

	return 1; /* done! */
}

/*
 * Process message.  This happens in the worker thread.  The callback should
 * be careful not to do anything that waits on other incoming messages or it
 * may deadlock.
 */
static void process_message(struct ceph_connection *con)
{
	struct ceph_msg *msg;

	BUG_ON(con->in_msg->con != con);
	con->in_msg->con = NULL;
	msg = con->in_msg;
	con->in_msg = NULL;
	con->ops->put(con);

	/* if first message, set peer_name */
	if (con->peer_name.type == 0)
		con->peer_name = msg->hdr.src;

	con->in_seq++;
	mutex_unlock(&con->mutex);

	dout("===== %p %llu from %s%lld %d=%s len %d+%d (%u %u %u) =====\n",
	     msg, le64_to_cpu(msg->hdr.seq),
	     ENTITY_NAME(msg->hdr.src),
	     le16_to_cpu(msg->hdr.type),
	     ceph_msg_type_name(le16_to_cpu(msg->hdr.type)),
	     le32_to_cpu(msg->hdr.front_len),
	     le32_to_cpu(msg->hdr.data_len),
	     con->in_front_crc, con->in_middle_crc, con->in_data_crc);
	con->ops->dispatch(con, msg);

	mutex_lock(&con->mutex);
}


/*
 * Write something to the socket.  Called in a worker thread when the
 * socket appears to be writeable and we have something ready to send.
 */
static int try_write(struct ceph_connection *con)
{
	int ret = 1;

	dout("try_write start %p state %lu\n", con, con->state);

more:
	dout("try_write out_kvec_bytes %d\n", con->out_kvec_bytes);

	/* open the socket first? */
	if (con->state == CON_STATE_PREOPEN) {
		BUG_ON(con->sock);
		con->state = CON_STATE_CONNECTING;

		con_out_kvec_reset(con);
		prepare_write_banner(con);
		prepare_read_banner(con);

		BUG_ON(con->in_msg);
		con->in_tag = CEPH_MSGR_TAG_READY;
		dout("try_write initiating connect on %p new state %lu\n",
		     con, con->state);
		ret = ceph_tcp_connect(con);
		if (ret < 0) {
			con->error_msg = "connect error";
			goto out;
		}
	}

more_kvec:
	/* kvec data queued? */
	if (con->out_skip) {
		ret = write_partial_skip(con);
		if (ret <= 0)
			goto out;
	}
	if (con->out_kvec_left) {
		ret = write_partial_kvec(con);
		if (ret <= 0)
			goto out;
	}

	/* msg pages? */
	if (con->out_msg) {
		if (con->out_msg_done) {
			ceph_msg_put(con->out_msg);
			con->out_msg = NULL;   /* we're done with this one */
			goto do_next;
		}

		ret = write_partial_message_data(con);
		if (ret == 1)
			goto more_kvec;  /* we need to send the footer, too! */
		if (ret == 0)
			goto out;
		if (ret < 0) {
			dout("try_write write_partial_message_data err %d\n",
			     ret);
			goto out;
		}
	}

do_next:
	if (con->state == CON_STATE_OPEN) {
		/* is anything else pending? */
		if (!list_empty(&con->out_queue)) {
			prepare_write_message(con);
			goto more;
		}
		if (con->in_seq > con->in_seq_acked) {
			prepare_write_ack(con);
			goto more;
		}
		if (con_flag_test_and_clear(con, CON_FLAG_KEEPALIVE_PENDING)) {
			prepare_write_keepalive(con);
			goto more;
		}
	}

	/* Nothing to do! */
	con_flag_clear(con, CON_FLAG_WRITE_PENDING);
	dout("try_write nothing else to write.\n");
	ret = 0;
out:
	dout("try_write done on %p ret %d\n", con, ret);
	return ret;
}



/*
 * Read what we can from the socket.
 */
static int try_read(struct ceph_connection *con)
{
	int ret = -1;

more:
	dout("try_read start on %p state %lu\n", con, con->state);
	if (con->state != CON_STATE_CONNECTING &&
	    con->state != CON_STATE_NEGOTIATING &&
	    con->state != CON_STATE_OPEN)
		return 0;

	BUG_ON(!con->sock);

	dout("try_read tag %d in_base_pos %d\n", (int)con->in_tag,
	     con->in_base_pos);

	if (con->state == CON_STATE_CONNECTING) {
		dout("try_read connecting\n");
		ret = read_partial_banner(con);
		if (ret <= 0)
			goto out;
		ret = process_banner(con);
		if (ret < 0)
			goto out;

		con->state = CON_STATE_NEGOTIATING;

		/*
		 * Received banner is good, exchange connection info.
		 * Do not reset out_kvec, as sending our banner raced
		 * with receiving peer banner after connect completed.
		 */
		ret = prepare_write_connect(con);
		if (ret < 0)
			goto out;
		prepare_read_connect(con);

		/* Send connection info before awaiting response */
		goto out;
	}

	if (con->state == CON_STATE_NEGOTIATING) {
		dout("try_read negotiating\n");
		ret = read_partial_connect(con);
		if (ret <= 0)
			goto out;
		ret = process_connect(con);
		if (ret < 0)
			goto out;
		goto more;
	}

	WARN_ON(con->state != CON_STATE_OPEN);

	if (con->in_base_pos < 0) {
		/*
		 * skipping + discarding content.
		 *
		 * FIXME: there must be a better way to do this!
		 */
		static char buf[SKIP_BUF_SIZE];
		int skip = min((int) sizeof (buf), -con->in_base_pos);

		dout("skipping %d / %d bytes\n", skip, -con->in_base_pos);
		ret = ceph_tcp_recvmsg(con->sock, buf, skip);
		if (ret <= 0)
			goto out;
		con->in_base_pos += ret;
		if (con->in_base_pos)
			goto more;
	}
	if (con->in_tag == CEPH_MSGR_TAG_READY) {
		/*
		 * what's next?
		 */
		ret = ceph_tcp_recvmsg(con->sock, &con->in_tag, 1);
		if (ret <= 0)
			goto out;
		dout("try_read got tag %d\n", (int)con->in_tag);
		switch (con->in_tag) {
		case CEPH_MSGR_TAG_MSG:
			prepare_read_message(con);
			break;
		case CEPH_MSGR_TAG_ACK:
			prepare_read_ack(con);
			break;
		case CEPH_MSGR_TAG_CLOSE:
			con_close_socket(con);
			con->state = CON_STATE_CLOSED;
			goto out;
		default:
			goto bad_tag;
		}
	}
	if (con->in_tag == CEPH_MSGR_TAG_MSG) {
		ret = read_partial_message(con);
		if (ret <= 0) {
			switch (ret) {
			case -EBADMSG:
				con->error_msg = "bad crc";
				ret = -EIO;
				break;
			case -EIO:
				con->error_msg = "io error";
				break;
			}
			goto out;
		}
		if (con->in_tag == CEPH_MSGR_TAG_READY)
			goto more;
		process_message(con);
		if (con->state == CON_STATE_OPEN)
			prepare_read_tag(con);
		goto more;
	}
	if (con->in_tag == CEPH_MSGR_TAG_ACK ||
	    con->in_tag == CEPH_MSGR_TAG_SEQ) {
		/*
		 * the final handshake seq exchange is semantically
		 * equivalent to an ACK
		 */
		ret = read_partial_ack(con);
		if (ret <= 0)
			goto out;
		process_ack(con);
		goto more;
	}

out:
	dout("try_read done on %p ret %d\n", con, ret);
	return ret;

bad_tag:
	pr_err("try_read bad con->in_tag = %d\n", (int)con->in_tag);
	con->error_msg = "protocol error, garbage tag";
	ret = -1;
	goto out;
}


/*
 * Atomically queue work on a connection after the specified delay.
 * Bump @con reference to avoid races with connection teardown.
 * Returns 0 if work was queued, or an error code otherwise.
 */
static int queue_con_delay(struct ceph_connection *con, unsigned long delay)
{
	if (!con->ops->get(con)) {
		dout("%s %p ref count 0\n", __func__, con);

		return -ENOENT;
	}

	if (!queue_delayed_work(ceph_msgr_wq, &con->work, delay)) {
		dout("%s %p - already queued\n", __func__, con);
		con->ops->put(con);

		return -EBUSY;
	}

	dout("%s %p %lu\n", __func__, con, delay);

	return 0;
}

static void queue_con(struct ceph_connection *con)
{
	(void) queue_con_delay(con, 0);
}

static bool con_sock_closed(struct ceph_connection *con)
{
	if (!con_flag_test_and_clear(con, CON_FLAG_SOCK_CLOSED))
		return false;

#define CASE(x)								\
	case CON_STATE_ ## x:						\
		con->error_msg = "socket closed (con state " #x ")";	\
		break;

	switch (con->state) {
	CASE(CLOSED);
	CASE(PREOPEN);
	CASE(CONNECTING);
	CASE(NEGOTIATING);
	CASE(OPEN);
	CASE(STANDBY);
	default:
		pr_warning("%s con %p unrecognized state %lu\n",
			__func__, con, con->state);
		con->error_msg = "unrecognized con state";
		BUG();
		break;
	}
#undef CASE

	return true;
}

static bool con_backoff(struct ceph_connection *con)
{
	int ret;

	if (!con_flag_test_and_clear(con, CON_FLAG_BACKOFF))
		return false;

	ret = queue_con_delay(con, round_jiffies_relative(con->delay));
	if (ret) {
		dout("%s: con %p FAILED to back off %lu\n", __func__,
			con, con->delay);
		BUG_ON(ret == -ENOENT);
		con_flag_set(con, CON_FLAG_BACKOFF);
	}

	return true;
}

/* Finish fault handling; con->mutex must *not* be held here */

static void con_fault_finish(struct ceph_connection *con)
{
	/*
	 * in case we faulted due to authentication, invalidate our
	 * current tickets so that we can get new ones.
	 */
	if (con->auth_retry && con->ops->invalidate_authorizer) {
		dout("calling invalidate_authorizer()\n");
		con->ops->invalidate_authorizer(con);
	}

	if (con->ops->fault)
		con->ops->fault(con);
}

/*
 * Do some work on a connection.  Drop a connection ref when we're done.
 */
static void con_work(struct work_struct *work)
{
	struct ceph_connection *con = container_of(work, struct ceph_connection,
						   work.work);
	bool fault;

	mutex_lock(&con->mutex);
	while (true) {
		int ret;

		if ((fault = con_sock_closed(con))) {
			dout("%s: con %p SOCK_CLOSED\n", __func__, con);
			break;
		}
		if (con_backoff(con)) {
			dout("%s: con %p BACKOFF\n", __func__, con);
			break;
		}
		if (con->state == CON_STATE_STANDBY) {
			dout("%s: con %p STANDBY\n", __func__, con);
			break;
		}
		if (con->state == CON_STATE_CLOSED) {
			dout("%s: con %p CLOSED\n", __func__, con);
			BUG_ON(con->sock);
			break;
		}
		if (con->state == CON_STATE_PREOPEN) {
			dout("%s: con %p PREOPEN\n", __func__, con);
			BUG_ON(con->sock);
		}

		ret = try_read(con);
		if (ret < 0) {
			if (ret == -EAGAIN)
				continue;
			con->error_msg = "socket error on read";
			fault = true;
			break;
		}

		ret = try_write(con);
		if (ret < 0) {
			if (ret == -EAGAIN)
				continue;
			con->error_msg = "socket error on write";
			fault = true;
		}

		break;	/* If we make it to here, we're done */
	}
	if (fault)
		con_fault(con);
	mutex_unlock(&con->mutex);

	if (fault)
		con_fault_finish(con);

	con->ops->put(con);
}

/*
 * Generic error/fault handler.  A retry mechanism is used with
 * exponential backoff
 */
static void con_fault(struct ceph_connection *con)
{
	pr_warning("%s%lld %s %s\n", ENTITY_NAME(con->peer_name),
	       ceph_pr_addr(&con->peer_addr.in_addr), con->error_msg);
	dout("fault %p state %lu to peer %s\n",
	     con, con->state, ceph_pr_addr(&con->peer_addr.in_addr));

	WARN_ON(con->state != CON_STATE_CONNECTING &&
	       con->state != CON_STATE_NEGOTIATING &&
	       con->state != CON_STATE_OPEN);

	con_close_socket(con);

	if (con_flag_test(con, CON_FLAG_LOSSYTX)) {
		dout("fault on LOSSYTX channel, marking CLOSED\n");
		con->state = CON_STATE_CLOSED;
		return;
	}

	if (con->in_msg) {
		BUG_ON(con->in_msg->con != con);
		con->in_msg->con = NULL;
		ceph_msg_put(con->in_msg);
		con->in_msg = NULL;
		con->ops->put(con);
	}

	/* Requeue anything that hasn't been acked */
	list_splice_init(&con->out_sent, &con->out_queue);

	/* If there are no messages queued or keepalive pending, place
	 * the connection in a STANDBY state */
	if (list_empty(&con->out_queue) &&
	    !con_flag_test(con, CON_FLAG_KEEPALIVE_PENDING)) {
		dout("fault %p setting STANDBY clearing WRITE_PENDING\n", con);
		con_flag_clear(con, CON_FLAG_WRITE_PENDING);
		con->state = CON_STATE_STANDBY;
	} else {
		/* retry after a delay. */
		con->state = CON_STATE_PREOPEN;
		if (con->delay == 0)
			con->delay = BASE_DELAY_INTERVAL;
		else if (con->delay < MAX_DELAY_INTERVAL)
			con->delay *= 2;
		con_flag_set(con, CON_FLAG_BACKOFF);
		queue_con(con);
	}
}



/*
 * initialize a new messenger instance
 */
void ceph_messenger_init(struct ceph_messenger *msgr,
			struct ceph_entity_addr *myaddr,
			u64 supported_features,
			u64 required_features,
			bool nocrc)
{
	msgr->supported_features = supported_features;
	msgr->required_features = required_features;

	spin_lock_init(&msgr->global_seq_lock);

	if (myaddr)
		msgr->inst.addr = *myaddr;

	/* select a random nonce */
	msgr->inst.addr.type = 0;
	get_random_bytes(&msgr->inst.addr.nonce, sizeof(msgr->inst.addr.nonce));
	encode_my_addr(msgr);
	msgr->nocrc = nocrc;

	atomic_set(&msgr->stopping, 0);

	dout("%s %p\n", __func__, msgr);
}
EXPORT_SYMBOL(ceph_messenger_init);

static void clear_standby(struct ceph_connection *con)
{
	/* come back from STANDBY? */
	if (con->state == CON_STATE_STANDBY) {
		dout("clear_standby %p and ++connect_seq\n", con);
		con->state = CON_STATE_PREOPEN;
		con->connect_seq++;
		WARN_ON(con_flag_test(con, CON_FLAG_WRITE_PENDING));
		WARN_ON(con_flag_test(con, CON_FLAG_KEEPALIVE_PENDING));
	}
}

/*
 * Queue up an outgoing message on the given connection.
 */
void ceph_con_send(struct ceph_connection *con, struct ceph_msg *msg)
{
	/* set src+dst */
	msg->hdr.src = con->msgr->inst.name;
	BUG_ON(msg->front.iov_len != le32_to_cpu(msg->hdr.front_len));
	msg->needs_out_seq = true;

	mutex_lock(&con->mutex);

	if (con->state == CON_STATE_CLOSED) {
		dout("con_send %p closed, dropping %p\n", con, msg);
		ceph_msg_put(msg);
		mutex_unlock(&con->mutex);
		return;
	}

	BUG_ON(msg->con != NULL);
	msg->con = con->ops->get(con);
	BUG_ON(msg->con == NULL);

	BUG_ON(!list_empty(&msg->list_head));
	list_add_tail(&msg->list_head, &con->out_queue);
	dout("----- %p to %s%lld %d=%s len %d+%d+%d -----\n", msg,
	     ENTITY_NAME(con->peer_name), le16_to_cpu(msg->hdr.type),
	     ceph_msg_type_name(le16_to_cpu(msg->hdr.type)),
	     le32_to_cpu(msg->hdr.front_len),
	     le32_to_cpu(msg->hdr.middle_len),
	     le32_to_cpu(msg->hdr.data_len));

	clear_standby(con);
	mutex_unlock(&con->mutex);

	/* if there wasn't anything waiting to send before, queue
	 * new work */
	if (con_flag_test_and_set(con, CON_FLAG_WRITE_PENDING) == 0)
		queue_con(con);
}
EXPORT_SYMBOL(ceph_con_send);

/*
 * Revoke a message that was previously queued for send
 */
void ceph_msg_revoke(struct ceph_msg *msg)
{
	struct ceph_connection *con = msg->con;

	if (!con)
		return;		/* Message not in our possession */

	mutex_lock(&con->mutex);
	if (!list_empty(&msg->list_head)) {
		dout("%s %p msg %p - was on queue\n", __func__, con, msg);
		list_del_init(&msg->list_head);
		BUG_ON(msg->con == NULL);
		msg->con->ops->put(msg->con);
		msg->con = NULL;
		msg->hdr.seq = 0;

		ceph_msg_put(msg);
	}
	if (con->out_msg == msg) {
		dout("%s %p msg %p - was sending\n", __func__, con, msg);
		con->out_msg = NULL;
		if (con->out_kvec_is_msg) {
			con->out_skip = con->out_kvec_bytes;
			con->out_kvec_is_msg = false;
		}
		msg->hdr.seq = 0;

		ceph_msg_put(msg);
	}
	mutex_unlock(&con->mutex);
}

/*
 * Revoke a message that we may be reading data into
 */
void ceph_msg_revoke_incoming(struct ceph_msg *msg)
{
	struct ceph_connection *con;

	BUG_ON(msg == NULL);
	if (!msg->con) {
		dout("%s msg %p null con\n", __func__, msg);

		return;		/* Message not in our possession */
	}

	con = msg->con;
	mutex_lock(&con->mutex);
	if (con->in_msg == msg) {
		unsigned int front_len = le32_to_cpu(con->in_hdr.front_len);
		unsigned int middle_len = le32_to_cpu(con->in_hdr.middle_len);
		unsigned int data_len = le32_to_cpu(con->in_hdr.data_len);

		/* skip rest of message */
		dout("%s %p msg %p revoked\n", __func__, con, msg);
		con->in_base_pos = con->in_base_pos -
				sizeof(struct ceph_msg_header) -
				front_len -
				middle_len -
				data_len -
				sizeof(struct ceph_msg_footer);
		ceph_msg_put(con->in_msg);
		con->in_msg = NULL;
		con->in_tag = CEPH_MSGR_TAG_READY;
		con->in_seq++;
	} else {
		dout("%s %p in_msg %p msg %p no-op\n",
		     __func__, con, con->in_msg, msg);
	}
	mutex_unlock(&con->mutex);
}

/*
 * Queue a keepalive byte to ensure the tcp connection is alive.
 */
void ceph_con_keepalive(struct ceph_connection *con)
{
	dout("con_keepalive %p\n", con);
	mutex_lock(&con->mutex);
	clear_standby(con);
	mutex_unlock(&con->mutex);
	if (con_flag_test_and_set(con, CON_FLAG_KEEPALIVE_PENDING) == 0 &&
	    con_flag_test_and_set(con, CON_FLAG_WRITE_PENDING) == 0)
		queue_con(con);
}
EXPORT_SYMBOL(ceph_con_keepalive);

static struct ceph_msg_data *ceph_msg_data_create(enum ceph_msg_data_type type)
{
	struct ceph_msg_data *data;

	if (WARN_ON(!ceph_msg_data_type_valid(type)))
		return NULL;

	data = kmem_cache_zalloc(ceph_msg_data_cache, GFP_NOFS);
	if (data)
		data->type = type;
	INIT_LIST_HEAD(&data->links);

	return data;
}

static void ceph_msg_data_destroy(struct ceph_msg_data *data)
{
	if (!data)
		return;

	WARN_ON(!list_empty(&data->links));
	if (data->type == CEPH_MSG_DATA_PAGELIST) {
		ceph_pagelist_release(data->pagelist);
		kfree(data->pagelist);
	}
	kmem_cache_free(ceph_msg_data_cache, data);
}

void ceph_msg_data_add_pages(struct ceph_msg *msg, struct page **pages,
		size_t length, size_t alignment)
{
	struct ceph_msg_data *data;

	BUG_ON(!pages);
	BUG_ON(!length);

	data = ceph_msg_data_create(CEPH_MSG_DATA_PAGES);
	BUG_ON(!data);
	data->pages = pages;
	data->length = length;
	data->alignment = alignment & ~PAGE_MASK;

	list_add_tail(&data->links, &msg->data);
	msg->data_length += length;
}
EXPORT_SYMBOL(ceph_msg_data_add_pages);

void ceph_msg_data_add_pagelist(struct ceph_msg *msg,
				struct ceph_pagelist *pagelist)
{
	struct ceph_msg_data *data;

	BUG_ON(!pagelist);
	BUG_ON(!pagelist->length);

	data = ceph_msg_data_create(CEPH_MSG_DATA_PAGELIST);
	BUG_ON(!data);
	data->pagelist = pagelist;

	list_add_tail(&data->links, &msg->data);
	msg->data_length += pagelist->length;
}
EXPORT_SYMBOL(ceph_msg_data_add_pagelist);

#ifdef	CONFIG_BLOCK
void ceph_msg_data_add_bio(struct ceph_msg *msg, struct bio *bio,
		size_t length)
{
	struct ceph_msg_data *data;

	BUG_ON(!bio);

	data = ceph_msg_data_create(CEPH_MSG_DATA_BIO);
	BUG_ON(!data);
	data->bio = bio;
	data->bio_length = length;

	list_add_tail(&data->links, &msg->data);
	msg->data_length += length;
}
EXPORT_SYMBOL(ceph_msg_data_add_bio);
#endif	/* CONFIG_BLOCK */

/*
 * construct a new message with given type, size
 * the new msg has a ref count of 1.
 */
struct ceph_msg *ceph_msg_new(int type, int front_len, gfp_t flags,
			      bool can_fail)
{
	struct ceph_msg *m;

	m = kmem_cache_zalloc(ceph_msg_cache, flags);
	if (m == NULL)
		goto out;

	m->hdr.type = cpu_to_le16(type);
	m->hdr.priority = cpu_to_le16(CEPH_MSG_PRIO_DEFAULT);
	m->hdr.front_len = cpu_to_le32(front_len);

	INIT_LIST_HEAD(&m->list_head);
	kref_init(&m->kref);
	INIT_LIST_HEAD(&m->data);

	/* front */
	if (front_len) {
		m->front.iov_base = ceph_kvmalloc(front_len, flags);
		if (m->front.iov_base == NULL) {
			dout("ceph_msg_new can't allocate %d bytes\n",
			     front_len);
			goto out2;
		}
	} else {
		m->front.iov_base = NULL;
	}
	m->front_alloc_len = m->front.iov_len = front_len;

	dout("ceph_msg_new %p front %d\n", m, front_len);
	return m;

out2:
	ceph_msg_put(m);
out:
	if (!can_fail) {
		pr_err("msg_new can't create type %d front %d\n", type,
		       front_len);
		WARN_ON(1);
	} else {
		dout("msg_new can't create type %d front %d\n", type,
		     front_len);
	}
	return NULL;
}
EXPORT_SYMBOL(ceph_msg_new);

/*
 * Allocate "middle" portion of a message, if it is needed and wasn't
 * allocated by alloc_msg.  This allows us to read a small fixed-size
 * per-type header in the front and then gracefully fail (i.e.,
 * propagate the error to the caller based on info in the front) when
 * the middle is too large.
 */
static int ceph_alloc_middle(struct ceph_connection *con, struct ceph_msg *msg)
{
	int type = le16_to_cpu(msg->hdr.type);
	int middle_len = le32_to_cpu(msg->hdr.middle_len);

	dout("alloc_middle %p type %d %s middle_len %d\n", msg, type,
	     ceph_msg_type_name(type), middle_len);
	BUG_ON(!middle_len);
	BUG_ON(msg->middle);

	msg->middle = ceph_buffer_new(middle_len, GFP_NOFS);
	if (!msg->middle)
		return -ENOMEM;
	return 0;
}

/*
 * Allocate a message for receiving an incoming message on a
 * connection, and save the result in con->in_msg.  Uses the
 * connection's private alloc_msg op if available.
 *
 * Returns 0 on success, or a negative error code.
 *
 * On success, if we set *skip = 1:
 *  - the next message should be skipped and ignored.
 *  - con->in_msg == NULL
 * or if we set *skip = 0:
 *  - con->in_msg is non-null.
 * On error (ENOMEM, EAGAIN, ...),
 *  - con->in_msg == NULL
 */
static int ceph_con_in_msg_alloc(struct ceph_connection *con, int *skip)
{
	struct ceph_msg_header *hdr = &con->in_hdr;
	int middle_len = le32_to_cpu(hdr->middle_len);
	struct ceph_msg *msg;
	int ret = 0;

	BUG_ON(con->in_msg != NULL);
	BUG_ON(!con->ops->alloc_msg);

	mutex_unlock(&con->mutex);
	msg = con->ops->alloc_msg(con, hdr, skip);
	mutex_lock(&con->mutex);
	if (con->state != CON_STATE_OPEN) {
		if (msg)
			ceph_msg_put(msg);
		return -EAGAIN;
	}
	if (msg) {
		BUG_ON(*skip);
		con->in_msg = msg;
		con->in_msg->con = con->ops->get(con);
		BUG_ON(con->in_msg->con == NULL);
	} else {
		/*
		 * Null message pointer means either we should skip
		 * this message or we couldn't allocate memory.  The
		 * former is not an error.
		 */
		if (*skip)
			return 0;
		con->error_msg = "error allocating memory for incoming message";

		return -ENOMEM;
	}
	memcpy(&con->in_msg->hdr, &con->in_hdr, sizeof(con->in_hdr));

	if (middle_len && !con->in_msg->middle) {
		ret = ceph_alloc_middle(con, con->in_msg);
		if (ret < 0) {
			ceph_msg_put(con->in_msg);
			con->in_msg = NULL;
		}
	}

	return ret;
}


/*
 * Free a generically kmalloc'd message.
 */
void ceph_msg_kfree(struct ceph_msg *m)
{
	dout("msg_kfree %p\n", m);
	ceph_kvfree(m->front.iov_base);
	kmem_cache_free(ceph_msg_cache, m);
}

/*
 * Drop a msg ref.  Destroy as needed.
 */
void ceph_msg_last_put(struct kref *kref)
{
	struct ceph_msg *m = container_of(kref, struct ceph_msg, kref);
	LIST_HEAD(data);
	struct list_head *links;
	struct list_head *next;

	dout("ceph_msg_put last one on %p\n", m);
	WARN_ON(!list_empty(&m->list_head));

	/* drop middle, data, if any */
	if (m->middle) {
		ceph_buffer_put(m->middle);
		m->middle = NULL;
	}

	list_splice_init(&m->data, &data);
	list_for_each_safe(links, next, &data) {
		struct ceph_msg_data *data;

		data = list_entry(links, struct ceph_msg_data, links);
		list_del_init(links);
		ceph_msg_data_destroy(data);
	}
	m->data_length = 0;

	if (m->pool)
		ceph_msgpool_put(m->pool, m);
	else
		ceph_msg_kfree(m);
}
EXPORT_SYMBOL(ceph_msg_last_put);

void ceph_msg_dump(struct ceph_msg *msg)
{
	pr_debug("msg_dump %p (front_alloc_len %d length %zd)\n", msg,
		 msg->front_alloc_len, msg->data_length);
	print_hex_dump(KERN_DEBUG, "header: ",
		       DUMP_PREFIX_OFFSET, 16, 1,
		       &msg->hdr, sizeof(msg->hdr), true);
	print_hex_dump(KERN_DEBUG, " front: ",
		       DUMP_PREFIX_OFFSET, 16, 1,
		       msg->front.iov_base, msg->front.iov_len, true);
	if (msg->middle)
		print_hex_dump(KERN_DEBUG, "middle: ",
			       DUMP_PREFIX_OFFSET, 16, 1,
			       msg->middle->vec.iov_base,
			       msg->middle->vec.iov_len, true);
	print_hex_dump(KERN_DEBUG, "footer: ",
		       DUMP_PREFIX_OFFSET, 16, 1,
		       &msg->footer, sizeof(msg->footer), true);
}
EXPORT_SYMBOL(ceph_msg_dump);<|MERGE_RESOLUTION|>--- conflicted
+++ resolved
@@ -840,11 +840,6 @@
 
 	if (!cursor->bvec_iter.bi_size) {
 		bio = bio->bi_next;
-<<<<<<< HEAD
-		cursor->bvec_iter = bio->bi_iter;
-	}
-	cursor->bio = bio;
-=======
 		cursor->bio = bio;
 		if (bio)
 			cursor->bvec_iter = bio->bi_iter;
@@ -852,7 +847,6 @@
 			memset(&cursor->bvec_iter, 0,
 			       sizeof(cursor->bvec_iter));
 	}
->>>>>>> 56041bf9
 
 	if (!cursor->last_piece) {
 		BUG_ON(!cursor->resid);

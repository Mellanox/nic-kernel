--- conflicted
+++ resolved
@@ -347,11 +347,8 @@
 {
 	struct scsi_request *req = scsi_req(rq);
 
-<<<<<<< HEAD
-=======
 	if (hdr->cmd_len < 6)
 		return -EMSGSIZE;
->>>>>>> df0cc57e
 	if (copy_from_user(req->cmd, hdr->cmdp, hdr->cmd_len))
 		return -EFAULT;
 	if (!scsi_cmd_allowed(req->cmd, mode))
@@ -443,11 +440,7 @@
 		at_head = 1;
 
 	ret = -ENOMEM;
-<<<<<<< HEAD
-	rq = blk_get_request(sdev->request_queue, writing ?
-=======
 	rq = scsi_alloc_request(sdev->request_queue, writing ?
->>>>>>> df0cc57e
 			     REQ_OP_DRV_OUT : REQ_OP_DRV_IN, 0);
 	if (IS_ERR(rq))
 		return PTR_ERR(rq);
@@ -499,11 +492,7 @@
 out_free_cdb:
 	scsi_req_free_cmd(req);
 out_put_request:
-<<<<<<< HEAD
-	blk_put_request(rq);
-=======
 	blk_mq_free_request(rq);
->>>>>>> df0cc57e
 	return ret;
 }
 
@@ -574,11 +563,7 @@
 
 	}
 
-<<<<<<< HEAD
-	rq = blk_get_request(q, in_len ? REQ_OP_DRV_OUT : REQ_OP_DRV_IN, 0);
-=======
 	rq = scsi_alloc_request(q, in_len ? REQ_OP_DRV_OUT : REQ_OP_DRV_IN, 0);
->>>>>>> df0cc57e
 	if (IS_ERR(rq)) {
 		err = PTR_ERR(rq);
 		goto error_free_buffer;
@@ -651,11 +636,7 @@
 	}
 
 error:
-<<<<<<< HEAD
-	blk_put_request(rq);
-=======
 	blk_mq_free_request(rq);
->>>>>>> df0cc57e
 
 error_free_buffer:
 	kfree(buffer);

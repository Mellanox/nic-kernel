--- conflicted
+++ resolved
@@ -937,11 +937,7 @@
 
 void pci_set_acpi_fwnode(struct pci_dev *dev)
 {
-<<<<<<< HEAD
-	if (!ACPI_COMPANION(&dev->dev) && !pci_dev_is_added(dev))
-=======
 	if (!dev_fwnode(&dev->dev) && !pci_dev_is_added(dev))
->>>>>>> 318a54c0
 		ACPI_COMPANION_SET(&dev->dev,
 				   acpi_pci_find_companion(&dev->dev));
 }
@@ -1253,12 +1249,9 @@
 	bool check_children;
 	u64 addr;
 
-<<<<<<< HEAD
-=======
 	if (!dev->parent)
 		return NULL;
 
->>>>>>> 318a54c0
 	down_read(&pci_acpi_companion_lookup_sem);
 
 	adev = pci_acpi_find_companion_hook ?

--- conflicted
+++ resolved
@@ -10668,13 +10668,8 @@
 			"DYTC version %d: thermal mode available\n", dytc_version);
 
 	/* Create platform_profile structure and register */
-<<<<<<< HEAD
-	tpacpi_pprof = devm_platform_profile_register(&tpacpi_pdev->dev, "thinkpad-acpi",
-						      NULL, &dytc_profile_ops);
-=======
 	tpacpi_pprof = platform_profile_register(&tpacpi_pdev->dev, "thinkpad-acpi-profile",
 						 NULL, &dytc_profile_ops);
->>>>>>> fe0fb583
 	/*
 	 * If for some reason platform_profiles aren't enabled
 	 * don't quit terminally.
@@ -10692,17 +10687,15 @@
 	return 0;
 }
 
-<<<<<<< HEAD
-=======
 static void dytc_profile_exit(void)
 {
 	if (!IS_ERR_OR_NULL(tpacpi_pprof))
 		platform_profile_remove(tpacpi_pprof);
 }
 
->>>>>>> fe0fb583
 static struct ibm_struct  dytc_profile_driver_data = {
 	.name = "dytc-profile",
+	.exit = dytc_profile_exit,
 };
 
 /*************************************************************************

--- conflicted
+++ resolved
@@ -23,16 +23,12 @@
 /*
  * Minor version changes when API backward compatibility is preserved.
  */
-<<<<<<< HEAD
-#define VPU_JSM_API_VER_MINOR 32
-=======
 #define VPU_JSM_API_VER_MINOR 33
->>>>>>> 7ea04683
 
 /*
  * API header changed (field names, documentation, formatting) but API itself has not been changed
  */
-#define VPU_JSM_API_VER_PATCH 5
+#define VPU_JSM_API_VER_PATCH 0
 
 /*
  * Index in the API version table
@@ -80,16 +76,11 @@
 #define VPU_JSM_STATUS_PREEMPTED_MID_INFERENCE		 0xDU
 /* Job status returned when the job was preempted mid-command */
 #define VPU_JSM_STATUS_PREEMPTED_MID_COMMAND		 0xDU
-<<<<<<< HEAD
-#define VPU_JSM_STATUS_MVNCI_CONTEXT_VIOLATION_HW	 0xEU
-#define VPU_JSM_STATUS_MVNCI_PREEMPTION_TIMED_OUT	 0xFU
-=======
 /* Range of status codes that require engine reset */
 #define VPU_JSM_STATUS_ENGINE_RESET_REQUIRED_MIN	 0xEU
 #define VPU_JSM_STATUS_MVNCI_CONTEXT_VIOLATION_HW	 0xEU
 #define VPU_JSM_STATUS_MVNCI_PREEMPTION_TIMED_OUT	 0xFU
 #define VPU_JSM_STATUS_ENGINE_RESET_REQUIRED_MAX	 0x1FU
->>>>>>> 7ea04683
 
 /*
  * Host <-> VPU IPC channels.
@@ -416,13 +407,8 @@
 			/** Index of the first free entry in buffer. */
 			u32 first_free_entry_idx;
 			/**
-<<<<<<< HEAD
-			 * Incremented each time NPU wraps around
-			 * the buffer to write next entry.
-=======
 			 * Incremented whenever the NPU wraps around the buffer and writes
 			 * to the first entry again.
->>>>>>> 7ea04683
 			 */
 			u32 wraparound_count;
 		};
@@ -633,10 +619,7 @@
 	 * Control dyndbg behavior by executing a dyndbg command; equivalent to
 	 * Linux command:
 	 * @verbatim echo '<dyndbg_cmd>' > <debugfs>/dynamic_debug/control @endverbatim
-<<<<<<< HEAD
-=======
 	 * @see vpu_ipc_msg_payload_dyndbg_control
->>>>>>> 7ea04683
 	 */
 	VPU_JSM_MSG_DYNDBG_CONTROL = 0x1201,
 	/**

--- conflicted
+++ resolved
@@ -376,15 +376,9 @@
 		goto err_put;
 
 	if (flags & DRM_IVPU_BO_MAPPABLE) {
-<<<<<<< HEAD
-		dma_resv_lock(bo->base.base.resv, NULL);
+		ivpu_bo_lock(bo);
 		ret = drm_gem_shmem_vmap_locked(&bo->base, &map);
-		dma_resv_unlock(bo->base.base.resv);
-=======
-		ivpu_bo_lock(bo);
-		ret = drm_gem_shmem_vmap(&bo->base, &map);
 		ivpu_bo_unlock(bo);
->>>>>>> 6f7e234f
 
 		if (ret)
 			goto err_put;
@@ -407,15 +401,9 @@
 	struct iosys_map map = IOSYS_MAP_INIT_VADDR(bo->base.vaddr);
 
 	if (bo->flags & DRM_IVPU_BO_MAPPABLE) {
-<<<<<<< HEAD
-		dma_resv_lock(bo->base.base.resv, NULL);
+		ivpu_bo_lock(bo);
 		drm_gem_shmem_vunmap_locked(&bo->base, &map);
-		dma_resv_unlock(bo->base.base.resv);
-=======
-		ivpu_bo_lock(bo);
-		drm_gem_shmem_vunmap(&bo->base, &map);
 		ivpu_bo_unlock(bo);
->>>>>>> 6f7e234f
 	}
 
 	drm_gem_object_put(&bo->base.base);

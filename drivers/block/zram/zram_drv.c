/*
 * Compressed RAM block device
 *
 * Copyright (C) 2008, 2009, 2010  Nitin Gupta
 *               2012, 2013 Minchan Kim
 *
 * This code is released using a dual license strategy: BSD/GPL
 * You can choose the licence that better fits your requirements.
 *
 * Released under the terms of 3-clause BSD License
 * Released under the terms of GNU General Public License Version 2.0
 *
 */

#define KMSG_COMPONENT "zram"
#define pr_fmt(fmt) KMSG_COMPONENT ": " fmt

#ifdef CONFIG_ZRAM_DEBUG
#define DEBUG
#endif

#include <linux/module.h>
#include <linux/kernel.h>
#include <linux/bio.h>
#include <linux/bitops.h>
#include <linux/blkdev.h>
#include <linux/buffer_head.h>
#include <linux/device.h>
#include <linux/genhd.h>
#include <linux/highmem.h>
#include <linux/slab.h>
#include <linux/string.h>
#include <linux/vmalloc.h>
#include <linux/err.h>

#include "zram_drv.h"

/* Globals */
static int zram_major;
static struct zram *zram_devices;
static const char *default_compressor = "lzo";

/* Module params (documentation at end) */
static unsigned int num_devices = 1;

#define ZRAM_ATTR_RO(name)						\
static ssize_t zram_attr_##name##_show(struct device *d,		\
				struct device_attribute *attr, char *b)	\
{									\
	struct zram *zram = dev_to_zram(d);				\
	return scnprintf(b, PAGE_SIZE, "%llu\n",			\
		(u64)atomic64_read(&zram->stats.name));			\
}									\
static struct device_attribute dev_attr_##name =			\
	__ATTR(name, S_IRUGO, zram_attr_##name##_show, NULL);

static inline int init_done(struct zram *zram)
{
	return zram->meta != NULL;
}

static inline struct zram *dev_to_zram(struct device *dev)
{
	return (struct zram *)dev_to_disk(dev)->private_data;
}

static ssize_t disksize_show(struct device *dev,
		struct device_attribute *attr, char *buf)
{
	struct zram *zram = dev_to_zram(dev);

	return scnprintf(buf, PAGE_SIZE, "%llu\n", zram->disksize);
}

static ssize_t initstate_show(struct device *dev,
		struct device_attribute *attr, char *buf)
{
	u32 val;
	struct zram *zram = dev_to_zram(dev);

	down_read(&zram->init_lock);
	val = init_done(zram);
	up_read(&zram->init_lock);

	return scnprintf(buf, PAGE_SIZE, "%u\n", val);
}

static ssize_t orig_data_size_show(struct device *dev,
		struct device_attribute *attr, char *buf)
{
	struct zram *zram = dev_to_zram(dev);

	return scnprintf(buf, PAGE_SIZE, "%llu\n",
		(u64)(atomic64_read(&zram->stats.pages_stored)) << PAGE_SHIFT);
}

static ssize_t mem_used_total_show(struct device *dev,
		struct device_attribute *attr, char *buf)
{
	u64 val = 0;
	struct zram *zram = dev_to_zram(dev);
	struct zram_meta *meta = zram->meta;

	down_read(&zram->init_lock);
	if (init_done(zram))
		val = zs_get_total_size_bytes(meta->mem_pool);
	up_read(&zram->init_lock);

	return scnprintf(buf, PAGE_SIZE, "%llu\n", val);
}

static ssize_t max_comp_streams_show(struct device *dev,
		struct device_attribute *attr, char *buf)
{
	int val;
	struct zram *zram = dev_to_zram(dev);

	down_read(&zram->init_lock);
	val = zram->max_comp_streams;
	up_read(&zram->init_lock);

	return scnprintf(buf, PAGE_SIZE, "%d\n", val);
}

static ssize_t max_comp_streams_store(struct device *dev,
		struct device_attribute *attr, const char *buf, size_t len)
{
	int num;
	struct zram *zram = dev_to_zram(dev);
	int ret;

	ret = kstrtoint(buf, 0, &num);
	if (ret < 0)
		return ret;
	if (num < 1)
		return -EINVAL;

	down_write(&zram->init_lock);
	if (init_done(zram)) {
		if (!zcomp_set_max_streams(zram->comp, num)) {
			pr_info("Cannot change max compression streams\n");
			ret = -EINVAL;
			goto out;
		}
	}

	zram->max_comp_streams = num;
	ret = len;
out:
	up_write(&zram->init_lock);
	return ret;
}

static ssize_t comp_algorithm_show(struct device *dev,
		struct device_attribute *attr, char *buf)
{
	size_t sz;
	struct zram *zram = dev_to_zram(dev);

	down_read(&zram->init_lock);
	sz = zcomp_available_show(zram->compressor, buf);
	up_read(&zram->init_lock);

	return sz;
}

static ssize_t comp_algorithm_store(struct device *dev,
		struct device_attribute *attr, const char *buf, size_t len)
{
	struct zram *zram = dev_to_zram(dev);
	down_write(&zram->init_lock);
	if (init_done(zram)) {
		up_write(&zram->init_lock);
		pr_info("Can't change algorithm for initialized device\n");
		return -EBUSY;
	}
	strlcpy(zram->compressor, buf, sizeof(zram->compressor));
	up_write(&zram->init_lock);
	return len;
}

/* flag operations needs meta->tb_lock */
static int zram_test_flag(struct zram_meta *meta, u32 index,
			enum zram_pageflags flag)
{
	return meta->table[index].flags & BIT(flag);
}

static void zram_set_flag(struct zram_meta *meta, u32 index,
			enum zram_pageflags flag)
{
	meta->table[index].flags |= BIT(flag);
}

static void zram_clear_flag(struct zram_meta *meta, u32 index,
			enum zram_pageflags flag)
{
	meta->table[index].flags &= ~BIT(flag);
}

static inline int is_partial_io(struct bio_vec *bvec)
{
	return bvec->bv_len != PAGE_SIZE;
}

/*
 * Check if request is within bounds and aligned on zram logical blocks.
 */
static inline int valid_io_request(struct zram *zram, struct bio *bio)
{
	u64 start, end, bound;

	/* unaligned request */
	if (unlikely(bio->bi_iter.bi_sector &
		     (ZRAM_SECTOR_PER_LOGICAL_BLOCK - 1)))
		return 0;
	if (unlikely(bio->bi_iter.bi_size & (ZRAM_LOGICAL_BLOCK_SIZE - 1)))
		return 0;

	start = bio->bi_iter.bi_sector;
	end = start + (bio->bi_iter.bi_size >> SECTOR_SHIFT);
	bound = zram->disksize >> SECTOR_SHIFT;
	/* out of range range */
	if (unlikely(start >= bound || end > bound || start > end))
		return 0;

	/* I/O request is valid */
	return 1;
}

static void zram_meta_free(struct zram_meta *meta)
{
	zs_destroy_pool(meta->mem_pool);
	vfree(meta->table);
	kfree(meta);
}

static struct zram_meta *zram_meta_alloc(u64 disksize)
{
	size_t num_pages;
	struct zram_meta *meta = kmalloc(sizeof(*meta), GFP_KERNEL);
	if (!meta)
		goto out;

	num_pages = disksize >> PAGE_SHIFT;
	meta->table = vzalloc(num_pages * sizeof(*meta->table));
	if (!meta->table) {
		pr_err("Error allocating zram address table\n");
		goto free_meta;
	}

	meta->mem_pool = zs_create_pool(GFP_NOIO | __GFP_HIGHMEM);
	if (!meta->mem_pool) {
		pr_err("Error creating memory pool\n");
		goto free_table;
	}

	rwlock_init(&meta->tb_lock);
	return meta;

free_table:
	vfree(meta->table);
free_meta:
	kfree(meta);
	meta = NULL;
out:
	return meta;
}

static void update_position(u32 *index, int *offset, struct bio_vec *bvec)
{
	if (*offset + bvec->bv_len >= PAGE_SIZE)
		(*index)++;
	*offset = (*offset + bvec->bv_len) % PAGE_SIZE;
}

static int page_zero_filled(void *ptr)
{
	unsigned int pos;
	unsigned long *page;

	page = (unsigned long *)ptr;

	for (pos = 0; pos != PAGE_SIZE / sizeof(*page); pos++) {
		if (page[pos])
			return 0;
	}

	return 1;
}

static void handle_zero_page(struct bio_vec *bvec)
{
	struct page *page = bvec->bv_page;
	void *user_mem;

	user_mem = kmap_atomic(page);
	if (is_partial_io(bvec))
		memset(user_mem + bvec->bv_offset, 0, bvec->bv_len);
	else
		clear_page(user_mem);
	kunmap_atomic(user_mem);

	flush_dcache_page(page);
}

/* NOTE: caller should hold meta->tb_lock with write-side */
static void zram_free_page(struct zram *zram, size_t index)
{
	struct zram_meta *meta = zram->meta;
	unsigned long handle = meta->table[index].handle;

	if (unlikely(!handle)) {
		/*
		 * No memory is allocated for zero filled pages.
		 * Simply clear zero page flag.
		 */
		if (zram_test_flag(meta, index, ZRAM_ZERO)) {
			zram_clear_flag(meta, index, ZRAM_ZERO);
			atomic64_dec(&zram->stats.zero_pages);
		}
		return;
	}

	zs_free(meta->mem_pool, handle);

	atomic64_sub(meta->table[index].size, &zram->stats.compr_data_size);
	atomic64_dec(&zram->stats.pages_stored);

	meta->table[index].handle = 0;
	meta->table[index].size = 0;
}

static int zram_decompress_page(struct zram *zram, char *mem, u32 index)
{
	int ret = 0;
	unsigned char *cmem;
	struct zram_meta *meta = zram->meta;
	unsigned long handle;
	u16 size;

	read_lock(&meta->tb_lock);
	handle = meta->table[index].handle;
	size = meta->table[index].size;

	if (!handle || zram_test_flag(meta, index, ZRAM_ZERO)) {
		read_unlock(&meta->tb_lock);
		clear_page(mem);
		return 0;
	}

	cmem = zs_map_object(meta->mem_pool, handle, ZS_MM_RO);
	if (size == PAGE_SIZE)
		copy_page(mem, cmem);
	else
		ret = zcomp_decompress(zram->comp, cmem, size, mem);
	zs_unmap_object(meta->mem_pool, handle);
	read_unlock(&meta->tb_lock);

	/* Should NEVER happen. Return bio error if it does. */
	if (unlikely(ret)) {
		pr_err("Decompression failed! err=%d, page=%u\n", ret, index);
		atomic64_inc(&zram->stats.failed_reads);
		return ret;
	}

	return 0;
}

static int zram_bvec_read(struct zram *zram, struct bio_vec *bvec,
			  u32 index, int offset, struct bio *bio)
{
	int ret;
	struct page *page;
	unsigned char *user_mem, *uncmem = NULL;
	struct zram_meta *meta = zram->meta;
	page = bvec->bv_page;

	read_lock(&meta->tb_lock);
	if (unlikely(!meta->table[index].handle) ||
			zram_test_flag(meta, index, ZRAM_ZERO)) {
		read_unlock(&meta->tb_lock);
		handle_zero_page(bvec);
		return 0;
	}
	read_unlock(&meta->tb_lock);

	if (is_partial_io(bvec))
		/* Use  a temporary buffer to decompress the page */
		uncmem = kmalloc(PAGE_SIZE, GFP_NOIO);

	user_mem = kmap_atomic(page);
	if (!is_partial_io(bvec))
		uncmem = user_mem;

	if (!uncmem) {
		pr_info("Unable to allocate temp memory\n");
		ret = -ENOMEM;
		goto out_cleanup;
	}

	ret = zram_decompress_page(zram, uncmem, index);
	/* Should NEVER happen. Return bio error if it does. */
	if (unlikely(ret))
		goto out_cleanup;

	if (is_partial_io(bvec))
		memcpy(user_mem + bvec->bv_offset, uncmem + offset,
				bvec->bv_len);

	flush_dcache_page(page);
	ret = 0;
out_cleanup:
	kunmap_atomic(user_mem);
	if (is_partial_io(bvec))
		kfree(uncmem);
	return ret;
}

static int zram_bvec_write(struct zram *zram, struct bio_vec *bvec, u32 index,
			   int offset)
{
	int ret = 0;
	size_t clen;
	unsigned long handle;
	struct page *page;
	unsigned char *user_mem, *cmem, *src, *uncmem = NULL;
	struct zram_meta *meta = zram->meta;
	struct zcomp_strm *zstrm;
	bool locked = false;

	page = bvec->bv_page;
	if (is_partial_io(bvec)) {
		/*
		 * This is a partial IO. We need to read the full page
		 * before to write the changes.
		 */
		uncmem = kmalloc(PAGE_SIZE, GFP_NOIO);
		if (!uncmem) {
			ret = -ENOMEM;
			goto out;
		}
		ret = zram_decompress_page(zram, uncmem, index);
		if (ret)
			goto out;
	}

	zstrm = zcomp_strm_find(zram->comp);
	locked = true;
	user_mem = kmap_atomic(page);

	if (is_partial_io(bvec)) {
		memcpy(uncmem + offset, user_mem + bvec->bv_offset,
		       bvec->bv_len);
		kunmap_atomic(user_mem);
		user_mem = NULL;
	} else {
		uncmem = user_mem;
	}

	if (page_zero_filled(uncmem)) {
		kunmap_atomic(user_mem);
		/* Free memory associated with this sector now. */
		write_lock(&zram->meta->tb_lock);
		zram_free_page(zram, index);
		zram_set_flag(meta, index, ZRAM_ZERO);
		write_unlock(&zram->meta->tb_lock);

		atomic64_inc(&zram->stats.zero_pages);
		ret = 0;
		goto out;
	}

	ret = zcomp_compress(zram->comp, zstrm, uncmem, &clen);
	if (!is_partial_io(bvec)) {
		kunmap_atomic(user_mem);
		user_mem = NULL;
		uncmem = NULL;
	}

	if (unlikely(ret)) {
		pr_err("Compression failed! err=%d\n", ret);
		goto out;
	}
	src = zstrm->buffer;
	if (unlikely(clen > max_zpage_size)) {
		clen = PAGE_SIZE;
		if (is_partial_io(bvec))
			src = uncmem;
	}

	handle = zs_malloc(meta->mem_pool, clen);
	if (!handle) {
		pr_info("Error allocating memory for compressed page: %u, size=%zu\n",
			index, clen);
		ret = -ENOMEM;
		goto out;
	}
	cmem = zs_map_object(meta->mem_pool, handle, ZS_MM_WO);

	if ((clen == PAGE_SIZE) && !is_partial_io(bvec)) {
		src = kmap_atomic(page);
		copy_page(cmem, src);
		kunmap_atomic(src);
	} else {
		memcpy(cmem, src, clen);
	}

	zcomp_strm_release(zram->comp, zstrm);
	locked = false;
	zs_unmap_object(meta->mem_pool, handle);

	/*
	 * Free memory associated with this sector
	 * before overwriting unused sectors.
	 */
	write_lock(&zram->meta->tb_lock);
	zram_free_page(zram, index);

	meta->table[index].handle = handle;
	meta->table[index].size = clen;
	write_unlock(&zram->meta->tb_lock);

	/* Update stats */
	atomic64_add(clen, &zram->stats.compr_data_size);
	atomic64_inc(&zram->stats.pages_stored);
out:
	if (locked)
		zcomp_strm_release(zram->comp, zstrm);
	if (is_partial_io(bvec))
		kfree(uncmem);
	if (ret)
		atomic64_inc(&zram->stats.failed_writes);
	return ret;
}

static int zram_bvec_rw(struct zram *zram, struct bio_vec *bvec, u32 index,
			int offset, struct bio *bio)
{
	int ret;
	int rw = bio_data_dir(bio);

	if (rw == READ) {
		atomic64_inc(&zram->stats.num_reads);
		ret = zram_bvec_read(zram, bvec, index, offset, bio);
	} else {
		atomic64_inc(&zram->stats.num_writes);
		ret = zram_bvec_write(zram, bvec, index, offset);
	}

	return ret;
}

/*
 * zram_bio_discard - handler on discard request
 * @index: physical block index in PAGE_SIZE units
 * @offset: byte offset within physical block
 */
static void zram_bio_discard(struct zram *zram, u32 index,
			     int offset, struct bio *bio)
{
	size_t n = bio->bi_iter.bi_size;

	/*
	 * zram manages data in physical block size units. Because logical block
	 * size isn't identical with physical block size on some arch, we
	 * could get a discard request pointing to a specific offset within a
	 * certain physical block.  Although we can handle this request by
	 * reading that physiclal block and decompressing and partially zeroing
	 * and re-compressing and then re-storing it, this isn't reasonable
	 * because our intent with a discard request is to save memory.  So
	 * skipping this logical block is appropriate here.
	 */
	if (offset) {
		if (n <= (PAGE_SIZE - offset))
			return;

		n -= (PAGE_SIZE - offset);
		index++;
	}

	while (n >= PAGE_SIZE) {
		/*
		 * Discard request can be large so the lock hold times could be
		 * lengthy.  So take the lock once per page.
		 */
		write_lock(&zram->meta->tb_lock);
		zram_free_page(zram, index);
		write_unlock(&zram->meta->tb_lock);
		index++;
		n -= PAGE_SIZE;
	}
}

static void zram_reset_device(struct zram *zram, bool reset_capacity)
{
	size_t index;
	struct zram_meta *meta;

	down_write(&zram->init_lock);
	if (!init_done(zram)) {
		up_write(&zram->init_lock);
		return;
	}

	meta = zram->meta;
	/* Free all pages that are still in this zram device */
	for (index = 0; index < zram->disksize >> PAGE_SHIFT; index++) {
		unsigned long handle = meta->table[index].handle;
		if (!handle)
			continue;

		zs_free(meta->mem_pool, handle);
	}

	zcomp_destroy(zram->comp);
	zram->max_comp_streams = 1;

	zram_meta_free(zram->meta);
	zram->meta = NULL;
	/* Reset stats */
	memset(&zram->stats, 0, sizeof(zram->stats));

	zram->disksize = 0;
	if (reset_capacity) {
		set_capacity(zram->disk, 0);
<<<<<<< HEAD
		revalidate_disk(zram->disk);
	}
=======

>>>>>>> ae34a78c
	up_write(&zram->init_lock);

	/*
	 * Revalidate disk out of the init_lock to avoid lockdep splat.
	 * It's okay because disk's capacity is protected by init_lock
	 * so that revalidate_disk always sees up-to-date capacity.
	 */
	if (reset_capacity)
		revalidate_disk(zram->disk);
}

static ssize_t disksize_store(struct device *dev,
		struct device_attribute *attr, const char *buf, size_t len)
{
	u64 disksize;
	struct zcomp *comp;
	struct zram_meta *meta;
	struct zram *zram = dev_to_zram(dev);
	int err;

	disksize = memparse(buf, NULL);
	if (!disksize)
		return -EINVAL;

	disksize = PAGE_ALIGN(disksize);
	meta = zram_meta_alloc(disksize);
	if (!meta)
		return -ENOMEM;

	comp = zcomp_create(zram->compressor, zram->max_comp_streams);
	if (IS_ERR(comp)) {
		pr_info("Cannot initialise %s compressing backend\n",
				zram->compressor);
		err = PTR_ERR(comp);
		goto out_free_meta;
	}

	down_write(&zram->init_lock);
	if (init_done(zram)) {
		pr_info("Cannot change disksize for initialized device\n");
		err = -EBUSY;
		goto out_destroy_comp;
	}

	zram->meta = meta;
	zram->comp = comp;
	zram->disksize = disksize;
	set_capacity(zram->disk, zram->disksize >> SECTOR_SHIFT);
	revalidate_disk(zram->disk);
	up_write(&zram->init_lock);

	/*
	 * Revalidate disk out of the init_lock to avoid lockdep splat.
	 * It's okay because disk's capacity is protected by init_lock
	 * so that revalidate_disk always sees up-to-date capacity.
	 */
	revalidate_disk(zram->disk);

	return len;

out_destroy_comp:
	up_write(&zram->init_lock);
	zcomp_destroy(comp);
out_free_meta:
	zram_meta_free(meta);
	return err;
}

static ssize_t reset_store(struct device *dev,
		struct device_attribute *attr, const char *buf, size_t len)
{
	int ret;
	unsigned short do_reset;
	struct zram *zram;
	struct block_device *bdev;

	zram = dev_to_zram(dev);
	bdev = bdget_disk(zram->disk, 0);

	if (!bdev)
		return -ENOMEM;

	/* Do not reset an active device! */
	if (bdev->bd_holders) {
		ret = -EBUSY;
		goto out;
	}

	ret = kstrtou16(buf, 10, &do_reset);
	if (ret)
		goto out;

	if (!do_reset) {
		ret = -EINVAL;
		goto out;
	}

	/* Make sure all pending I/O is finished */
	fsync_bdev(bdev);
	bdput(bdev);

	zram_reset_device(zram, true);
	return len;

out:
	bdput(bdev);
	return ret;
}

static void __zram_make_request(struct zram *zram, struct bio *bio)
{
	int offset;
	u32 index;
	struct bio_vec bvec;
	struct bvec_iter iter;

	index = bio->bi_iter.bi_sector >> SECTORS_PER_PAGE_SHIFT;
	offset = (bio->bi_iter.bi_sector &
		  (SECTORS_PER_PAGE - 1)) << SECTOR_SHIFT;

	if (unlikely(bio->bi_rw & REQ_DISCARD)) {
		zram_bio_discard(zram, index, offset, bio);
		bio_endio(bio, 0);
		return;
	}

	bio_for_each_segment(bvec, bio, iter) {
		int max_transfer_size = PAGE_SIZE - offset;

		if (bvec.bv_len > max_transfer_size) {
			/*
			 * zram_bvec_rw() can only make operation on a single
			 * zram page. Split the bio vector.
			 */
			struct bio_vec bv;

			bv.bv_page = bvec.bv_page;
			bv.bv_len = max_transfer_size;
			bv.bv_offset = bvec.bv_offset;

			if (zram_bvec_rw(zram, &bv, index, offset, bio) < 0)
				goto out;

			bv.bv_len = bvec.bv_len - max_transfer_size;
			bv.bv_offset += max_transfer_size;
			if (zram_bvec_rw(zram, &bv, index + 1, 0, bio) < 0)
				goto out;
		} else
			if (zram_bvec_rw(zram, &bvec, index, offset, bio) < 0)
				goto out;

		update_position(&index, &offset, &bvec);
	}

	set_bit(BIO_UPTODATE, &bio->bi_flags);
	bio_endio(bio, 0);
	return;

out:
	bio_io_error(bio);
}

/*
 * Handler function for all zram I/O requests.
 */
static void zram_make_request(struct request_queue *queue, struct bio *bio)
{
	struct zram *zram = queue->queuedata;

	down_read(&zram->init_lock);
	if (unlikely(!init_done(zram)))
		goto error;

	if (!valid_io_request(zram, bio)) {
		atomic64_inc(&zram->stats.invalid_io);
		goto error;
	}

	__zram_make_request(zram, bio);
	up_read(&zram->init_lock);

	return;

error:
	up_read(&zram->init_lock);
	bio_io_error(bio);
}

static void zram_slot_free_notify(struct block_device *bdev,
				unsigned long index)
{
	struct zram *zram;
	struct zram_meta *meta;

	zram = bdev->bd_disk->private_data;
	meta = zram->meta;

	write_lock(&meta->tb_lock);
	zram_free_page(zram, index);
	write_unlock(&meta->tb_lock);
	atomic64_inc(&zram->stats.notify_free);
}

static const struct block_device_operations zram_devops = {
	.swap_slot_free_notify = zram_slot_free_notify,
	.owner = THIS_MODULE
};

static DEVICE_ATTR(disksize, S_IRUGO | S_IWUSR,
		disksize_show, disksize_store);
static DEVICE_ATTR(initstate, S_IRUGO, initstate_show, NULL);
static DEVICE_ATTR(reset, S_IWUSR, NULL, reset_store);
static DEVICE_ATTR(orig_data_size, S_IRUGO, orig_data_size_show, NULL);
static DEVICE_ATTR(mem_used_total, S_IRUGO, mem_used_total_show, NULL);
static DEVICE_ATTR(max_comp_streams, S_IRUGO | S_IWUSR,
		max_comp_streams_show, max_comp_streams_store);
static DEVICE_ATTR(comp_algorithm, S_IRUGO | S_IWUSR,
		comp_algorithm_show, comp_algorithm_store);

ZRAM_ATTR_RO(num_reads);
ZRAM_ATTR_RO(num_writes);
ZRAM_ATTR_RO(failed_reads);
ZRAM_ATTR_RO(failed_writes);
ZRAM_ATTR_RO(invalid_io);
ZRAM_ATTR_RO(notify_free);
ZRAM_ATTR_RO(zero_pages);
ZRAM_ATTR_RO(compr_data_size);

static struct attribute *zram_disk_attrs[] = {
	&dev_attr_disksize.attr,
	&dev_attr_initstate.attr,
	&dev_attr_reset.attr,
	&dev_attr_num_reads.attr,
	&dev_attr_num_writes.attr,
	&dev_attr_failed_reads.attr,
	&dev_attr_failed_writes.attr,
	&dev_attr_invalid_io.attr,
	&dev_attr_notify_free.attr,
	&dev_attr_zero_pages.attr,
	&dev_attr_orig_data_size.attr,
	&dev_attr_compr_data_size.attr,
	&dev_attr_mem_used_total.attr,
	&dev_attr_max_comp_streams.attr,
	&dev_attr_comp_algorithm.attr,
	NULL,
};

static struct attribute_group zram_disk_attr_group = {
	.attrs = zram_disk_attrs,
};

static int create_device(struct zram *zram, int device_id)
{
	int ret = -ENOMEM;

	init_rwsem(&zram->init_lock);

	zram->queue = blk_alloc_queue(GFP_KERNEL);
	if (!zram->queue) {
		pr_err("Error allocating disk queue for device %d\n",
			device_id);
		goto out;
	}

	blk_queue_make_request(zram->queue, zram_make_request);
	zram->queue->queuedata = zram;

	 /* gendisk structure */
	zram->disk = alloc_disk(1);
	if (!zram->disk) {
		pr_warn("Error allocating disk structure for device %d\n",
			device_id);
		goto out_free_queue;
	}

	zram->disk->major = zram_major;
	zram->disk->first_minor = device_id;
	zram->disk->fops = &zram_devops;
	zram->disk->queue = zram->queue;
	zram->disk->private_data = zram;
	snprintf(zram->disk->disk_name, 16, "zram%d", device_id);

	/* Actual capacity set using syfs (/sys/block/zram<id>/disksize */
	set_capacity(zram->disk, 0);
	/* zram devices sort of resembles non-rotational disks */
	queue_flag_set_unlocked(QUEUE_FLAG_NONROT, zram->disk->queue);
	/*
	 * To ensure that we always get PAGE_SIZE aligned
	 * and n*PAGE_SIZED sized I/O requests.
	 */
	blk_queue_physical_block_size(zram->disk->queue, PAGE_SIZE);
	blk_queue_logical_block_size(zram->disk->queue,
					ZRAM_LOGICAL_BLOCK_SIZE);
	blk_queue_io_min(zram->disk->queue, PAGE_SIZE);
	blk_queue_io_opt(zram->disk->queue, PAGE_SIZE);
	zram->disk->queue->limits.discard_granularity = PAGE_SIZE;
	zram->disk->queue->limits.max_discard_sectors = UINT_MAX;
	/*
	 * zram_bio_discard() will clear all logical blocks if logical block
	 * size is identical with physical block size(PAGE_SIZE). But if it is
	 * different, we will skip discarding some parts of logical blocks in
	 * the part of the request range which isn't aligned to physical block
	 * size.  So we can't ensure that all discarded logical blocks are
	 * zeroed.
	 */
	if (ZRAM_LOGICAL_BLOCK_SIZE == PAGE_SIZE)
		zram->disk->queue->limits.discard_zeroes_data = 1;
	else
		zram->disk->queue->limits.discard_zeroes_data = 0;
	queue_flag_set_unlocked(QUEUE_FLAG_DISCARD, zram->disk->queue);

	add_disk(zram->disk);

	ret = sysfs_create_group(&disk_to_dev(zram->disk)->kobj,
				&zram_disk_attr_group);
	if (ret < 0) {
		pr_warn("Error creating sysfs group");
		goto out_free_disk;
	}
	strlcpy(zram->compressor, default_compressor, sizeof(zram->compressor));
	zram->meta = NULL;
	zram->max_comp_streams = 1;
	return 0;

out_free_disk:
	del_gendisk(zram->disk);
	put_disk(zram->disk);
out_free_queue:
	blk_cleanup_queue(zram->queue);
out:
	return ret;
}

static void destroy_device(struct zram *zram)
{
	sysfs_remove_group(&disk_to_dev(zram->disk)->kobj,
			&zram_disk_attr_group);

	del_gendisk(zram->disk);
	put_disk(zram->disk);

	blk_cleanup_queue(zram->queue);
}

static int __init zram_init(void)
{
	int ret, dev_id;

	if (num_devices > max_num_devices) {
		pr_warn("Invalid value for num_devices: %u\n",
				num_devices);
		ret = -EINVAL;
		goto out;
	}

	zram_major = register_blkdev(0, "zram");
	if (zram_major <= 0) {
		pr_warn("Unable to get major number\n");
		ret = -EBUSY;
		goto out;
	}

	/* Allocate the device array and initialize each one */
	zram_devices = kzalloc(num_devices * sizeof(struct zram), GFP_KERNEL);
	if (!zram_devices) {
		ret = -ENOMEM;
		goto unregister;
	}

	for (dev_id = 0; dev_id < num_devices; dev_id++) {
		ret = create_device(&zram_devices[dev_id], dev_id);
		if (ret)
			goto free_devices;
	}

	pr_info("Created %u device(s) ...\n", num_devices);

	return 0;

free_devices:
	while (dev_id)
		destroy_device(&zram_devices[--dev_id]);
	kfree(zram_devices);
unregister:
	unregister_blkdev(zram_major, "zram");
out:
	return ret;
}

static void __exit zram_exit(void)
{
	int i;
	struct zram *zram;

	for (i = 0; i < num_devices; i++) {
		zram = &zram_devices[i];

		destroy_device(zram);
		/*
		 * Shouldn't access zram->disk after destroy_device
		 * because destroy_device already released zram->disk.
		 */
		zram_reset_device(zram, false);
	}

	unregister_blkdev(zram_major, "zram");

	kfree(zram_devices);
	pr_debug("Cleanup done!\n");
}

module_init(zram_init);
module_exit(zram_exit);

module_param(num_devices, uint, 0);
MODULE_PARM_DESC(num_devices, "Number of zram devices");

MODULE_LICENSE("Dual BSD/GPL");
MODULE_AUTHOR("Nitin Gupta <ngupta@vflare.org>");
MODULE_DESCRIPTION("Compressed RAM Block Device");<|MERGE_RESOLUTION|>--- conflicted
+++ resolved
@@ -622,14 +622,9 @@
 	memset(&zram->stats, 0, sizeof(zram->stats));
 
 	zram->disksize = 0;
-	if (reset_capacity) {
+	if (reset_capacity)
 		set_capacity(zram->disk, 0);
-<<<<<<< HEAD
-		revalidate_disk(zram->disk);
-	}
-=======
-
->>>>>>> ae34a78c
+
 	up_write(&zram->init_lock);
 
 	/*
@@ -678,7 +673,6 @@
 	zram->comp = comp;
 	zram->disksize = disksize;
 	set_capacity(zram->disk, zram->disksize >> SECTOR_SHIFT);
-	revalidate_disk(zram->disk);
 	up_write(&zram->init_lock);
 
 	/*

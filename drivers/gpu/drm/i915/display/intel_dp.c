--- conflicted
+++ resolved
@@ -2045,15 +2045,6 @@
 		return 18;
 
 	/*
-	 * Forcing DSC and using the platform's max compressed bpp is seen to cause
-	 * underruns. Since DSC isn't needed in these cases, limit the
-	 * max compressed bpp to 18, which is a safe value across platforms with different
-	 * pipe bpps.
-	 */
-	if (intel_dp->force_dsc_en)
-		return 18;
-
-	/*
 	 * Max Compressed bpp for Gen 13+ is 27bpp.
 	 * For earlier platform is 23bpp. (Bspec:49259).
 	 */
@@ -5688,17 +5679,9 @@
 		struct drm_modeset_acquire_ctx *ctx,
 		bool force)
 {
-<<<<<<< HEAD
-	struct intel_display *display = to_intel_display(connector->dev);
-	struct drm_i915_private *dev_priv = to_i915(connector->dev);
-	struct intel_connector *intel_connector =
-		to_intel_connector(connector);
-	struct intel_dp *intel_dp = intel_attached_dp(intel_connector);
-=======
 	struct intel_display *display = to_intel_display(_connector->dev);
 	struct intel_connector *connector = to_intel_connector(_connector);
 	struct intel_dp *intel_dp = intel_attached_dp(connector);
->>>>>>> 15133582
 	struct intel_digital_port *dig_port = dp_to_dig_port(intel_dp);
 	struct intel_encoder *encoder = &dig_port->base;
 	enum drm_connector_status status;
@@ -5713,11 +5696,7 @@
 		return connector_status_disconnected;
 
 	if (!intel_display_driver_check_access(display))
-<<<<<<< HEAD
-		return connector->status;
-=======
 		return connector->base.status;
->>>>>>> 15133582
 
 	intel_dp_flush_connector_commits(connector);
 

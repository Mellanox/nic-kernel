/*
 * Copyright 2020 Advanced Micro Devices, Inc.
 *
 * Permission is hereby granted, free of charge, to any person obtaining a
 * copy of this software and associated documentation files (the "Software"),
 * to deal in the Software without restriction, including without limitation
 * the rights to use, copy, modify, merge, publish, distribute, sublicense,
 * and/or sell copies of the Software, and to permit persons to whom the
 * Software is furnished to do so, subject to the following conditions:
 *
 * The above copyright notice and this permission notice shall be included in
 * all copies or substantial portions of the Software.
 *
 * THE SOFTWARE IS PROVIDED "AS IS", WITHOUT WARRANTY OF ANY KIND, EXPRESS OR
 * IMPLIED, INCLUDING BUT NOT LIMITED TO THE WARRANTIES OF MERCHANTABILITY,
 * FITNESS FOR A PARTICULAR PURPOSE AND NONINFRINGEMENT.  IN NO EVENT SHALL
 * THE COPYRIGHT HOLDER(S) OR AUTHOR(S) BE LIABLE FOR ANY CLAIM, DAMAGES OR
 * OTHER LIABILITY, WHETHER IN AN ACTION OF CONTRACT, TORT OR OTHERWISE,
 * ARISING FROM, OUT OF OR IN CONNECTION WITH THE SOFTWARE OR THE USE OR
 * OTHER DEALINGS IN THE SOFTWARE.
 *
 * Authors: AMD
 *
 */

#ifndef _DCN31_RESOURCE_H_
#define _DCN31_RESOURCE_H_

#include "core_types.h"

#define TO_DCN31_RES_POOL(pool)\
	container_of(pool, struct dcn31_resource_pool, base)

extern struct _vcs_dpi_ip_params_st dcn3_1_ip;
extern struct _vcs_dpi_soc_bounding_box_st dcn3_1_soc;

struct dcn31_resource_pool {
	struct resource_pool base;
};

bool dcn31_validate_bandwidth(struct dc *dc,
		struct dc_state *context,
		bool fast_validate);
void dcn31_calculate_wm_and_dlg(
		struct dc *dc, struct dc_state *context,
		display_e2e_pipe_params_st *pipes,
		int pipe_cnt,
		int vlevel);
int dcn31_populate_dml_pipes_from_context(
	struct dc *dc, struct dc_state *context,
	display_e2e_pipe_params_st *pipes,
	bool fast_validate);
<<<<<<< HEAD
void dcn31_update_bw_bounding_box(struct dc *dc, struct clk_bw_params *bw_params);
=======
void
dcn31_populate_dml_writeback_from_context(struct dc *dc,
					  struct resource_context *res_ctx,
					  display_e2e_pipe_params_st *pipes);
void
dcn31_set_mcif_arb_params(struct dc *dc,
			  struct dc_state *context,
			  display_e2e_pipe_params_st *pipes,
			  int pipe_cnt);
>>>>>>> 88084a3d
void dcn31_update_soc_for_wm_a(struct dc *dc, struct dc_state *context);

struct resource_pool *dcn31_create_resource_pool(
		const struct dc_init_data *init_data,
		struct dc *dc);

/*temp: B0 specific before switch to dcn313 headers*/
#ifndef regPHYPLLF_PIXCLK_RESYNC_CNTL
#define regPHYPLLF_PIXCLK_RESYNC_CNTL 0x007e
#define regPHYPLLF_PIXCLK_RESYNC_CNTL_BASE_IDX 1
#define regPHYPLLG_PIXCLK_RESYNC_CNTL 0x005f
#define regPHYPLLG_PIXCLK_RESYNC_CNTL_BASE_IDX 1

//PHYPLLF_PIXCLK_RESYNC_CNTL
#define PHYPLLF_PIXCLK_RESYNC_CNTL__PHYPLLF_PIXCLK_RESYNC_ENABLE__SHIFT 0x0
#define PHYPLLF_PIXCLK_RESYNC_CNTL__PHYPLLF_DEEP_COLOR_DTO_ENABLE_STATUS__SHIFT 0x1
#define PHYPLLF_PIXCLK_RESYNC_CNTL__PHYPLLF_DCCG_DEEP_COLOR_CNTL__SHIFT 0x4
#define PHYPLLF_PIXCLK_RESYNC_CNTL__PHYPLLF_PIXCLK_ENABLE__SHIFT 0x8
#define PHYPLLF_PIXCLK_RESYNC_CNTL__PHYPLLF_PIXCLK_DOUBLE_RATE_ENABLE__SHIFT 0x9
#define PHYPLLF_PIXCLK_RESYNC_CNTL__PHYPLLF_PIXCLK_RESYNC_ENABLE_MASK 0x00000001L
#define PHYPLLF_PIXCLK_RESYNC_CNTL__PHYPLLF_DEEP_COLOR_DTO_ENABLE_STATUS_MASK 0x00000002L
#define PHYPLLF_PIXCLK_RESYNC_CNTL__PHYPLLF_DCCG_DEEP_COLOR_CNTL_MASK 0x00000030L
#define PHYPLLF_PIXCLK_RESYNC_CNTL__PHYPLLF_PIXCLK_ENABLE_MASK 0x00000100L
#define PHYPLLF_PIXCLK_RESYNC_CNTL__PHYPLLF_PIXCLK_DOUBLE_RATE_ENABLE_MASK 0x00000200L

//PHYPLLG_PIXCLK_RESYNC_CNTL
#define PHYPLLG_PIXCLK_RESYNC_CNTL__PHYPLLG_PIXCLK_RESYNC_ENABLE__SHIFT 0x0
#define PHYPLLG_PIXCLK_RESYNC_CNTL__PHYPLLG_DEEP_COLOR_DTO_ENABLE_STATUS__SHIFT 0x1
#define PHYPLLG_PIXCLK_RESYNC_CNTL__PHYPLLG_DCCG_DEEP_COLOR_CNTL__SHIFT 0x4
#define PHYPLLG_PIXCLK_RESYNC_CNTL__PHYPLLG_PIXCLK_ENABLE__SHIFT 0x8
#define PHYPLLG_PIXCLK_RESYNC_CNTL__PHYPLLG_PIXCLK_DOUBLE_RATE_ENABLE__SHIFT 0x9
#define PHYPLLG_PIXCLK_RESYNC_CNTL__PHYPLLG_PIXCLK_RESYNC_ENABLE_MASK 0x00000001L
#define PHYPLLG_PIXCLK_RESYNC_CNTL__PHYPLLG_DEEP_COLOR_DTO_ENABLE_STATUS_MASK 0x00000002L
#define PHYPLLG_PIXCLK_RESYNC_CNTL__PHYPLLG_DCCG_DEEP_COLOR_CNTL_MASK 0x00000030L
#define PHYPLLG_PIXCLK_RESYNC_CNTL__PHYPLLG_PIXCLK_ENABLE_MASK 0x00000100L
#define PHYPLLG_PIXCLK_RESYNC_CNTL__PHYPLLG_PIXCLK_DOUBLE_RATE_ENABLE_MASK 0x00000200L
#endif
#endif /* _DCN31_RESOURCE_H_ */<|MERGE_RESOLUTION|>--- conflicted
+++ resolved
@@ -50,9 +50,6 @@
 	struct dc *dc, struct dc_state *context,
 	display_e2e_pipe_params_st *pipes,
 	bool fast_validate);
-<<<<<<< HEAD
-void dcn31_update_bw_bounding_box(struct dc *dc, struct clk_bw_params *bw_params);
-=======
 void
 dcn31_populate_dml_writeback_from_context(struct dc *dc,
 					  struct resource_context *res_ctx,
@@ -62,7 +59,6 @@
 			  struct dc_state *context,
 			  display_e2e_pipe_params_st *pipes,
 			  int pipe_cnt);
->>>>>>> 88084a3d
 void dcn31_update_soc_for_wm_a(struct dc *dc, struct dc_state *context);
 
 struct resource_pool *dcn31_create_resource_pool(

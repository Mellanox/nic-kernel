--- conflicted
+++ resolved
@@ -2665,11 +2665,7 @@
 		chip_name = "navi12";
 		break;
 	case CHIP_CYAN_SKILLFISH:
-<<<<<<< HEAD
-		if (adev->mman.discovery_bin)
-=======
 		if (adev->discovery.bin)
->>>>>>> 0692602d
 			return 0;
 		chip_name = "cyan_skillfish";
 		break;

/*
 * Copyright 2014 Canonical
 *
 * Permission is hereby granted, free of charge, to any person obtaining a
 * copy of this software and associated documentation files (the "Software"),
 * to deal in the Software without restriction, including without limitation
 * the rights to use, copy, modify, merge, publish, distribute, sublicense,
 * and/or sell copies of the Software, and to permit persons to whom the
 * Software is furnished to do so, subject to the following conditions:
 *
 * The above copyright notice and this permission notice shall be included in
 * all copies or substantial portions of the Software.
 *
 * THE SOFTWARE IS PROVIDED "AS IS", WITHOUT WARRANTY OF ANY KIND, EXPRESS OR
 * IMPLIED, INCLUDING BUT NOT LIMITED TO THE WARRANTIES OF MERCHANTABILITY,
 * FITNESS FOR A PARTICULAR PURPOSE AND NONINFRINGEMENT.  IN NO EVENT SHALL
 * THE COPYRIGHT HOLDER(S) OR AUTHOR(S) BE LIABLE FOR ANY CLAIM, DAMAGES OR
 * OTHER LIABILITY, WHETHER IN AN ACTION OF CONTRACT, TORT OR OTHERWISE,
 * ARISING FROM, OUT OF OR IN CONNECTION WITH THE SOFTWARE OR THE USE OR
 * OTHER DEALINGS IN THE SOFTWARE.
 *
 * Authors: Andreas Pokorny
 */

#include "virtgpu_drv.h"

/* Empty Implementations as there should not be any other driver for a virtual
 * device that might share buffers with virtgpu
 */

struct sg_table *virtgpu_gem_prime_get_sg_table(struct drm_gem_object *obj)
{
	struct virtio_gpu_object *bo = gem_to_virtio_gpu_obj(obj);

	if (!bo->tbo.ttm->pages || !bo->tbo.ttm->num_pages)
		/* should not happen */
		return ERR_PTR(-EINVAL);

<<<<<<< HEAD
struct sg_table *virtgpu_gem_prime_get_sg_table(struct drm_gem_object *obj)
{
	return ERR_PTR(-ENODEV);
=======
	return drm_prime_pages_to_sg(bo->tbo.ttm->pages,
				     bo->tbo.ttm->num_pages);
>>>>>>> 0ecfebd2
}

struct drm_gem_object *virtgpu_gem_prime_import_sg_table(
	struct drm_device *dev, struct dma_buf_attachment *attach,
	struct sg_table *table)
{
	return ERR_PTR(-ENODEV);
}

void *virtgpu_gem_prime_vmap(struct drm_gem_object *obj)
{
	struct virtio_gpu_object *bo = gem_to_virtio_gpu_obj(obj);
	int ret;

	ret = virtio_gpu_object_kmap(bo);
	if (ret)
		return NULL;
	return bo->vmap;
}

void virtgpu_gem_prime_vunmap(struct drm_gem_object *obj, void *vaddr)
{
	virtio_gpu_object_kunmap(gem_to_virtio_gpu_obj(obj));
}

int virtgpu_gem_prime_mmap(struct drm_gem_object *obj,
			   struct vm_area_struct *vma)
{
	struct virtio_gpu_object *bo = gem_to_virtio_gpu_obj(obj);

	bo->gem_base.vma_node.vm_node.start = bo->tbo.vma_node.vm_node.start;
	return drm_gem_prime_mmap(obj, vma);
}<|MERGE_RESOLUTION|>--- conflicted
+++ resolved
@@ -36,14 +36,8 @@
 		/* should not happen */
 		return ERR_PTR(-EINVAL);
 
-<<<<<<< HEAD
-struct sg_table *virtgpu_gem_prime_get_sg_table(struct drm_gem_object *obj)
-{
-	return ERR_PTR(-ENODEV);
-=======
 	return drm_prime_pages_to_sg(bo->tbo.ttm->pages,
 				     bo->tbo.ttm->num_pages);
->>>>>>> 0ecfebd2
 }
 
 struct drm_gem_object *virtgpu_gem_prime_import_sg_table(

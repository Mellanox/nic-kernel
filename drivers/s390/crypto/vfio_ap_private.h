--- conflicted
+++ resolved
@@ -97,12 +97,7 @@
  * @node:	allows the ap_matrix_mdev struct to be added to a list
  * @matrix:	the adapters, usage domains and control domains assigned to the
  *		mediated matrix device.
-<<<<<<< HEAD
-=======
  * @shadow_apcb:    the shadow copy of the APCB field of the KVM guest's CRYCB
- * @iommu_notifier: notifier block used for specifying callback function for
- *		    handling the VFIO_IOMMU_NOTIFY_DMA_UNMAP even
->>>>>>> 95350375
  * @kvm:	the struct holding guest's state
  * @pqap_hook:	the function pointer to the interception handler for the
  *		PQAP(AQIC) instruction.
@@ -117,11 +112,7 @@
 	struct vfio_device vdev;
 	struct list_head node;
 	struct ap_matrix matrix;
-<<<<<<< HEAD
-=======
 	struct ap_matrix shadow_apcb;
-	struct notifier_block iommu_notifier;
->>>>>>> 95350375
 	struct kvm *kvm;
 	crypto_hook pqap_hook;
 	struct mdev_device *mdev;

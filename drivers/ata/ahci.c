--- conflicted
+++ resolved
@@ -1450,11 +1450,7 @@
 		{
 			.matches = {
 				DMI_MATCH(DMI_SYS_VENDOR, "ASUSTeK COMPUTER INC."),
-<<<<<<< HEAD
-				DMI_MATCH(DMI_PRODUCT_VERSION, "ASUSPRO D840MB_M840SA"),
-=======
 				DMI_MATCH(DMI_PRODUCT_NAME, "ASUSPRO D840MB_M840SA"),
->>>>>>> 1aee3a44
 			},
 			/* 320 is broken, there is no known good version. */
 		},

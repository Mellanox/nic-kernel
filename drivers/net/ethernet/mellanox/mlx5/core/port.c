/*
 * Copyright (c) 2013-2015, Mellanox Technologies. All rights reserved.
 *
 * This software is available to you under a choice of one of two
 * licenses.  You may choose to be licensed under the terms of the GNU
 * General Public License (GPL) Version 2, available from the file
 * COPYING in the main directory of this source tree, or the
 * OpenIB.org BSD license below:
 *
 *     Redistribution and use in source and binary forms, with or
 *     without modification, are permitted provided that the following
 *     conditions are met:
 *
 *      - Redistributions of source code must retain the above
 *        copyright notice, this list of conditions and the following
 *        disclaimer.
 *
 *      - Redistributions in binary form must reproduce the above
 *        copyright notice, this list of conditions and the following
 *        disclaimer in the documentation and/or other materials
 *        provided with the distribution.
 *
 * THE SOFTWARE IS PROVIDED "AS IS", WITHOUT WARRANTY OF ANY KIND,
 * EXPRESS OR IMPLIED, INCLUDING BUT NOT LIMITED TO THE WARRANTIES OF
 * MERCHANTABILITY, FITNESS FOR A PARTICULAR PURPOSE AND
 * NONINFRINGEMENT. IN NO EVENT SHALL THE AUTHORS OR COPYRIGHT HOLDERS
 * BE LIABLE FOR ANY CLAIM, DAMAGES OR OTHER LIABILITY, WHETHER IN AN
 * ACTION OF CONTRACT, TORT OR OTHERWISE, ARISING FROM, OUT OF OR IN
 * CONNECTION WITH THE SOFTWARE OR THE USE OR OTHER DEALINGS IN THE
 * SOFTWARE.
 */

#include <linux/mlx5/port.h>
#include "mlx5_core.h"

/* calling with verbose false will not print error to log */
int mlx5_access_reg(struct mlx5_core_dev *dev, void *data_in, int size_in,
		    void *data_out, int size_out, u16 reg_id, int arg,
		    int write, bool verbose)
{
	int outlen = MLX5_ST_SZ_BYTES(access_register_out) + size_out;
	int inlen = MLX5_ST_SZ_BYTES(access_register_in) + size_in;
	int err = -ENOMEM;
	u32 *out = NULL;
	u32 *in = NULL;
	void *data;

	in = kvzalloc(inlen, GFP_KERNEL);
	out = kvzalloc(outlen, GFP_KERNEL);
	if (!in || !out)
		goto out;

	data = MLX5_ADDR_OF(access_register_in, in, register_data);
	memcpy(data, data_in, size_in);

	MLX5_SET(access_register_in, in, opcode, MLX5_CMD_OP_ACCESS_REG);
	MLX5_SET(access_register_in, in, op_mod, !write);
	MLX5_SET(access_register_in, in, argument, arg);
	MLX5_SET(access_register_in, in, register_id, reg_id);

	err = mlx5_cmd_do(dev, in, inlen, out, outlen);
	if (verbose)
		err = mlx5_cmd_check(dev, err, in, out);
	if (err)
		goto out;

	data = MLX5_ADDR_OF(access_register_out, out, register_data);
	memcpy(data_out, data, size_out);

out:
	kvfree(out);
	kvfree(in);
	return err;
}
EXPORT_SYMBOL_GPL(mlx5_access_reg);

int mlx5_core_access_reg(struct mlx5_core_dev *dev, void *data_in,
			 int size_in, void *data_out, int size_out,
			 u16 reg_id, int arg, int write)
{
	return mlx5_access_reg(dev, data_in, size_in, data_out, size_out,
			       reg_id, arg, write, true);
}
EXPORT_SYMBOL_GPL(mlx5_core_access_reg);

int mlx5_query_pcam_reg(struct mlx5_core_dev *dev, u32 *pcam, u8 feature_group,
			u8 access_reg_group)
{
	u32 in[MLX5_ST_SZ_DW(pcam_reg)] = {0};
	int sz = MLX5_ST_SZ_BYTES(pcam_reg);

	MLX5_SET(pcam_reg, in, feature_group, feature_group);
	MLX5_SET(pcam_reg, in, access_reg_group, access_reg_group);

	return mlx5_core_access_reg(dev, in, sz, pcam, sz, MLX5_REG_PCAM, 0, 0);
}

int mlx5_query_mcam_reg(struct mlx5_core_dev *dev, u32 *mcam, u8 feature_group,
			u8 access_reg_group)
{
	u32 in[MLX5_ST_SZ_DW(mcam_reg)] = {0};
	int sz = MLX5_ST_SZ_BYTES(mcam_reg);

	MLX5_SET(mcam_reg, in, feature_group, feature_group);
	MLX5_SET(mcam_reg, in, access_reg_group, access_reg_group);

	return mlx5_core_access_reg(dev, in, sz, mcam, sz, MLX5_REG_MCAM, 0, 0);
}

int mlx5_query_qcam_reg(struct mlx5_core_dev *mdev, u32 *qcam,
			u8 feature_group, u8 access_reg_group)
{
	u32 in[MLX5_ST_SZ_DW(qcam_reg)] = {};
	int sz = MLX5_ST_SZ_BYTES(qcam_reg);

	MLX5_SET(qcam_reg, in, feature_group, feature_group);
	MLX5_SET(qcam_reg, in, access_reg_group, access_reg_group);

	return mlx5_core_access_reg(mdev, in, sz, qcam, sz, MLX5_REG_QCAM, 0, 0);
}

struct mlx5_reg_pcap {
	u8			rsvd0;
	u8			port_num;
	u8			rsvd1[2];
	__be32			caps_127_96;
	__be32			caps_95_64;
	__be32			caps_63_32;
	__be32			caps_31_0;
};

int mlx5_set_port_caps(struct mlx5_core_dev *dev, u8 port_num, u32 caps)
{
	struct mlx5_reg_pcap in;
	struct mlx5_reg_pcap out;

	memset(&in, 0, sizeof(in));
	in.caps_127_96 = cpu_to_be32(caps);
	in.port_num = port_num;

	return mlx5_core_access_reg(dev, &in, sizeof(in), &out,
				    sizeof(out), MLX5_REG_PCAP, 0, 1);
}
EXPORT_SYMBOL_GPL(mlx5_set_port_caps);

int mlx5_query_port_ptys(struct mlx5_core_dev *dev, u32 *ptys,
			 int ptys_size, int proto_mask,
			 u8 local_port, u8 plane_index)
{
	u32 in[MLX5_ST_SZ_DW(ptys_reg)] = {0};

	MLX5_SET(ptys_reg, in, local_port, local_port);
	MLX5_SET(ptys_reg, in, plane_ind, plane_index);
	MLX5_SET(ptys_reg, in, proto_mask, proto_mask);
	return mlx5_core_access_reg(dev, in, sizeof(in), ptys,
				    ptys_size, MLX5_REG_PTYS, 0, 0);
}
EXPORT_SYMBOL_GPL(mlx5_query_port_ptys);

int mlx5_set_port_beacon(struct mlx5_core_dev *dev, u16 beacon_duration)
{
	u32 in[MLX5_ST_SZ_DW(mlcr_reg)]  = {0};
	u32 out[MLX5_ST_SZ_DW(mlcr_reg)];

	MLX5_SET(mlcr_reg, in, local_port, 1);
	MLX5_SET(mlcr_reg, in, beacon_duration, beacon_duration);
	return mlx5_core_access_reg(dev, in, sizeof(in), out,
				    sizeof(out), MLX5_REG_MLCR, 0, 1);
}

int mlx5_query_ib_port_oper(struct mlx5_core_dev *dev, u16 *link_width_oper,
			    u16 *proto_oper, u8 local_port, u8 plane_index)
{
	u32 out[MLX5_ST_SZ_DW(ptys_reg)];
	int err;

	err = mlx5_query_port_ptys(dev, out, sizeof(out), MLX5_PTYS_IB,
				   local_port, plane_index);
	if (err)
		return err;

	*link_width_oper = MLX5_GET(ptys_reg, out, ib_link_width_oper);
	*proto_oper = MLX5_GET(ptys_reg, out, ib_proto_oper);

	return 0;
}
EXPORT_SYMBOL(mlx5_query_ib_port_oper);

/* This function should be used after setting a port register only */
void mlx5_toggle_port_link(struct mlx5_core_dev *dev)
{
	enum mlx5_port_status ps;

	mlx5_query_port_admin_status(dev, &ps);
	mlx5_set_port_admin_status(dev, MLX5_PORT_DOWN);
	if (ps == MLX5_PORT_UP)
		mlx5_set_port_admin_status(dev, MLX5_PORT_UP);
}

int mlx5_set_port_admin_status(struct mlx5_core_dev *dev,
			       enum mlx5_port_status status)
{
	u32 in[MLX5_ST_SZ_DW(paos_reg)] = {0};
	u32 out[MLX5_ST_SZ_DW(paos_reg)];

	MLX5_SET(paos_reg, in, local_port, 1);
	MLX5_SET(paos_reg, in, admin_status, status);
	MLX5_SET(paos_reg, in, ase, 1);
	return mlx5_core_access_reg(dev, in, sizeof(in), out,
				    sizeof(out), MLX5_REG_PAOS, 0, 1);
}

int mlx5_query_port_admin_status(struct mlx5_core_dev *dev,
				 enum mlx5_port_status *status)
{
	u32 in[MLX5_ST_SZ_DW(paos_reg)] = {0};
	u32 out[MLX5_ST_SZ_DW(paos_reg)];
	int err;

	MLX5_SET(paos_reg, in, local_port, 1);
	err = mlx5_core_access_reg(dev, in, sizeof(in), out,
				   sizeof(out), MLX5_REG_PAOS, 0, 0);
	if (err)
		return err;
	*status = MLX5_GET(paos_reg, out, admin_status);
	return 0;
}

static void mlx5_query_port_mtu(struct mlx5_core_dev *dev, u16 *admin_mtu,
				u16 *max_mtu, u16 *oper_mtu, u8 port)
{
	u32 in[MLX5_ST_SZ_DW(pmtu_reg)] = {0};
	u32 out[MLX5_ST_SZ_DW(pmtu_reg)];

	MLX5_SET(pmtu_reg, in, local_port, port);
	mlx5_core_access_reg(dev, in, sizeof(in), out,
			     sizeof(out), MLX5_REG_PMTU, 0, 0);

	if (max_mtu)
		*max_mtu  = MLX5_GET(pmtu_reg, out, max_mtu);
	if (oper_mtu)
		*oper_mtu = MLX5_GET(pmtu_reg, out, oper_mtu);
	if (admin_mtu)
		*admin_mtu = MLX5_GET(pmtu_reg, out, admin_mtu);
}

int mlx5_set_port_mtu(struct mlx5_core_dev *dev, u16 mtu, u8 port)
{
	u32 in[MLX5_ST_SZ_DW(pmtu_reg)] = {0};
	u32 out[MLX5_ST_SZ_DW(pmtu_reg)];

	MLX5_SET(pmtu_reg, in, admin_mtu, mtu);
	MLX5_SET(pmtu_reg, in, local_port, port);
	return mlx5_core_access_reg(dev, in, sizeof(in), out,
				   sizeof(out), MLX5_REG_PMTU, 0, 1);
}

void mlx5_query_port_max_mtu(struct mlx5_core_dev *dev, u16 *max_mtu,
			     u8 port)
{
	mlx5_query_port_mtu(dev, NULL, max_mtu, NULL, port);
}
EXPORT_SYMBOL_GPL(mlx5_query_port_max_mtu);

void mlx5_query_port_oper_mtu(struct mlx5_core_dev *dev, u16 *oper_mtu,
			      u8 port)
{
	mlx5_query_port_mtu(dev, NULL, NULL, oper_mtu, port);
}
EXPORT_SYMBOL_GPL(mlx5_query_port_oper_mtu);

int mlx5_query_module_num(struct mlx5_core_dev *dev, int *module_num)
{
	u32 in[MLX5_ST_SZ_DW(pmlp_reg)] = {0};
	u32 out[MLX5_ST_SZ_DW(pmlp_reg)];
	int err;

	MLX5_SET(pmlp_reg, in, local_port, 1);
	err = mlx5_core_access_reg(dev, in, sizeof(in), out, sizeof(out),
				   MLX5_REG_PMLP, 0, 0);
	if (err)
		return err;

	*module_num = MLX5_GET(lane_2_module_mapping,
			       MLX5_ADDR_OF(pmlp_reg, out, lane0_module_mapping),
			       module);

	return 0;
}

static int mlx5_query_module_id(struct mlx5_core_dev *dev, int module_num,
				u8 *module_id, u8 *status)
{
	u32 in[MLX5_ST_SZ_DW(mcia_reg)] = {};
	u32 out[MLX5_ST_SZ_DW(mcia_reg)];
	int err;
	u8 *ptr;

	MLX5_SET(mcia_reg, in, i2c_device_address, MLX5_I2C_ADDR_LOW);
	MLX5_SET(mcia_reg, in, module, module_num);
	MLX5_SET(mcia_reg, in, device_address, 0);
	MLX5_SET(mcia_reg, in, page_number, 0);
	MLX5_SET(mcia_reg, in, size, 1);
	MLX5_SET(mcia_reg, in, l, 0);

	err = mlx5_core_access_reg(dev, in, sizeof(in), out,
				   sizeof(out), MLX5_REG_MCIA, 0, 0);
	if (err)
		return err;

	if (MLX5_GET(mcia_reg, out, status)) {
		if (status)
			*status = MLX5_GET(mcia_reg, out, status);
		return -EIO;
	}

	ptr = MLX5_ADDR_OF(mcia_reg, out, dword_0);

	*module_id = ptr[0];

	return 0;
}

static int mlx5_qsfp_eeprom_page(u16 offset)
{
	if (offset < MLX5_EEPROM_PAGE_LENGTH)
		/* Addresses between 0-255 - page 00 */
		return 0;

	/* Addresses between 256 - 639 belongs to pages 01, 02 and 03
	 * For example, offset = 400 belongs to page 02:
	 * 1 + ((400 - 256)/128) = 2
	 */
	return 1 + ((offset - MLX5_EEPROM_PAGE_LENGTH) /
		    MLX5_EEPROM_HIGH_PAGE_LENGTH);
}

static int mlx5_qsfp_eeprom_high_page_offset(int page_num)
{
	if (!page_num) /* Page 0 always start from low page */
		return 0;

	/* High page */
	return page_num * MLX5_EEPROM_HIGH_PAGE_LENGTH;
}

static void mlx5_qsfp_eeprom_params_set(u16 *i2c_addr, int *page_num, u16 *offset)
{
	*i2c_addr = MLX5_I2C_ADDR_LOW;
	*page_num = mlx5_qsfp_eeprom_page(*offset);
	*offset -=  mlx5_qsfp_eeprom_high_page_offset(*page_num);
}

static void mlx5_sfp_eeprom_params_set(u16 *i2c_addr, int *page_num, u16 *offset)
{
	*i2c_addr = MLX5_I2C_ADDR_LOW;
	*page_num = 0;

	if (*offset < MLX5_EEPROM_PAGE_LENGTH)
		return;

	*i2c_addr = MLX5_I2C_ADDR_HIGH;
	*offset -= MLX5_EEPROM_PAGE_LENGTH;
}

static int mlx5_mcia_max_bytes(struct mlx5_core_dev *dev)
{
	/* mcia supports either 12 dwords or 32 dwords */
	return (MLX5_CAP_MCAM_FEATURE(dev, mcia_32dwords) ? 32 : 12) * sizeof(u32);
}

static int mlx5_query_mcia(struct mlx5_core_dev *dev,
			   struct mlx5_module_eeprom_query_params *params,
			   u8 *data, u8 *status)
{
	u32 in[MLX5_ST_SZ_DW(mcia_reg)] = {};
	u32 out[MLX5_ST_SZ_DW(mcia_reg)];
	void *ptr;
	u16 size;
	int err;

	size = min_t(int, params->size, mlx5_mcia_max_bytes(dev));

	MLX5_SET(mcia_reg, in, l, 0);
	MLX5_SET(mcia_reg, in, size, size);
	MLX5_SET(mcia_reg, in, module, params->module_number);
	MLX5_SET(mcia_reg, in, device_address, params->offset);
	MLX5_SET(mcia_reg, in, page_number, params->page);
	MLX5_SET(mcia_reg, in, i2c_device_address, params->i2c_address);

	err = mlx5_core_access_reg(dev, in, sizeof(in), out,
				   sizeof(out), MLX5_REG_MCIA, 0, 0);
	if (err)
		return err;

<<<<<<< HEAD
	if (MLX5_GET(mcia_reg, out, status)) {
		if (status)
			*status = MLX5_GET(mcia_reg, out, status);
=======
	*status = MLX5_GET(mcia_reg, out, status);
	if (*status)
>>>>>>> 43735e09
		return -EIO;

	ptr = MLX5_ADDR_OF(mcia_reg, out, dword_0);
	memcpy(data, ptr, size);

	return size;
}

int mlx5_query_module_eeprom(struct mlx5_core_dev *dev,
			     u16 offset, u16 size, u8 *data, u8 *status)
{
	struct mlx5_module_eeprom_query_params query = {0};
	u8 module_id;
	int err;

	err = mlx5_query_module_num(dev, &query.module_number);
	if (err)
		return err;

	err = mlx5_query_module_id(dev, query.module_number, &module_id,
				   status);
	if (err)
		return err;

	switch (module_id) {
	case MLX5_MODULE_ID_SFP:
		mlx5_sfp_eeprom_params_set(&query.i2c_address, &query.page, &offset);
		break;
	case MLX5_MODULE_ID_QSFP:
	case MLX5_MODULE_ID_QSFP_PLUS:
	case MLX5_MODULE_ID_QSFP28:
		mlx5_qsfp_eeprom_params_set(&query.i2c_address, &query.page, &offset);
		break;
	default:
		mlx5_core_dbg(dev, "Module ID not recognized: 0x%x\n",
			      module_id);
		return -EINVAL;
	}

	if (offset + size > MLX5_EEPROM_PAGE_LENGTH)
		/* Cross pages read, read until offset 256 in low page */
		size = MLX5_EEPROM_PAGE_LENGTH - offset;

	query.size = size;
	query.offset = offset;

	return mlx5_query_mcia(dev, &query, data, status);
}

int mlx5_query_module_eeprom_by_page(struct mlx5_core_dev *dev,
				     struct mlx5_module_eeprom_query_params *params,
				     u8 *data, u8 *status)
{
	int err;

	err = mlx5_query_module_num(dev, &params->module_number);
	if (err)
		return err;

	if (params->i2c_address != MLX5_I2C_ADDR_HIGH &&
	    params->i2c_address != MLX5_I2C_ADDR_LOW) {
		mlx5_core_err(dev, "I2C address not recognized: 0x%x\n", params->i2c_address);
		return -EINVAL;
	}

	return mlx5_query_mcia(dev, params, data, status);
}

static int mlx5_query_port_pvlc(struct mlx5_core_dev *dev, u32 *pvlc,
				int pvlc_size,  u8 local_port)
{
	u32 in[MLX5_ST_SZ_DW(pvlc_reg)] = {0};

	MLX5_SET(pvlc_reg, in, local_port, local_port);
	return mlx5_core_access_reg(dev, in, sizeof(in), pvlc,
				    pvlc_size, MLX5_REG_PVLC, 0, 0);
}

int mlx5_query_port_vl_hw_cap(struct mlx5_core_dev *dev,
			      u8 *vl_hw_cap, u8 local_port)
{
	u32 out[MLX5_ST_SZ_DW(pvlc_reg)];
	int err;

	err = mlx5_query_port_pvlc(dev, out, sizeof(out), local_port);
	if (err)
		return err;

	*vl_hw_cap = MLX5_GET(pvlc_reg, out, vl_hw_cap);

	return 0;
}
EXPORT_SYMBOL_GPL(mlx5_query_port_vl_hw_cap);

static int mlx5_query_pfcc_reg(struct mlx5_core_dev *dev, u32 *out,
			       u32 out_size)
{
	u32 in[MLX5_ST_SZ_DW(pfcc_reg)] = {0};

	MLX5_SET(pfcc_reg, in, local_port, 1);

	return mlx5_core_access_reg(dev, in, sizeof(in), out,
				    out_size, MLX5_REG_PFCC, 0, 0);
}

int mlx5_set_port_pause(struct mlx5_core_dev *dev, u32 rx_pause, u32 tx_pause)
{
	u32 in[MLX5_ST_SZ_DW(pfcc_reg)] = {0};
	u32 out[MLX5_ST_SZ_DW(pfcc_reg)];

	MLX5_SET(pfcc_reg, in, local_port, 1);
	MLX5_SET(pfcc_reg, in, pptx, tx_pause);
	MLX5_SET(pfcc_reg, in, pprx, rx_pause);

	return mlx5_core_access_reg(dev, in, sizeof(in), out,
				    sizeof(out), MLX5_REG_PFCC, 0, 1);
}

int mlx5_query_port_pause(struct mlx5_core_dev *dev,
			  u32 *rx_pause, u32 *tx_pause)
{
	u32 out[MLX5_ST_SZ_DW(pfcc_reg)];
	int err;

	err = mlx5_query_pfcc_reg(dev, out, sizeof(out));
	if (err)
		return err;

	if (rx_pause)
		*rx_pause = MLX5_GET(pfcc_reg, out, pprx);

	if (tx_pause)
		*tx_pause = MLX5_GET(pfcc_reg, out, pptx);

	return 0;
}

int mlx5_set_port_stall_watermark(struct mlx5_core_dev *dev,
				  u16 stall_critical_watermark,
				  u16 stall_minor_watermark)
{
	u32 in[MLX5_ST_SZ_DW(pfcc_reg)] = {0};
	u32 out[MLX5_ST_SZ_DW(pfcc_reg)];

	MLX5_SET(pfcc_reg, in, local_port, 1);
	MLX5_SET(pfcc_reg, in, pptx_mask_n, 1);
	MLX5_SET(pfcc_reg, in, pprx_mask_n, 1);
	MLX5_SET(pfcc_reg, in, ppan_mask_n, 1);
	MLX5_SET(pfcc_reg, in, critical_stall_mask, 1);
	MLX5_SET(pfcc_reg, in, minor_stall_mask, 1);
	MLX5_SET(pfcc_reg, in, device_stall_critical_watermark,
		 stall_critical_watermark);
	MLX5_SET(pfcc_reg, in, device_stall_minor_watermark, stall_minor_watermark);

	return mlx5_core_access_reg(dev, in, sizeof(in), out,
				    sizeof(out), MLX5_REG_PFCC, 0, 1);
}

int mlx5_query_port_stall_watermark(struct mlx5_core_dev *dev,
				    u16 *stall_critical_watermark,
				    u16 *stall_minor_watermark)
{
	u32 out[MLX5_ST_SZ_DW(pfcc_reg)];
	int err;

	err = mlx5_query_pfcc_reg(dev, out, sizeof(out));
	if (err)
		return err;

	if (stall_critical_watermark)
		*stall_critical_watermark = MLX5_GET(pfcc_reg, out,
						     device_stall_critical_watermark);

	if (stall_minor_watermark)
		*stall_minor_watermark = MLX5_GET(pfcc_reg, out,
						  device_stall_minor_watermark);

	return 0;
}

int mlx5_set_port_pfc(struct mlx5_core_dev *dev, u8 pfc_en_tx, u8 pfc_en_rx)
{
	u32 in[MLX5_ST_SZ_DW(pfcc_reg)] = {0};
	u32 out[MLX5_ST_SZ_DW(pfcc_reg)];

	MLX5_SET(pfcc_reg, in, local_port, 1);
	MLX5_SET(pfcc_reg, in, pfctx, pfc_en_tx);
	MLX5_SET(pfcc_reg, in, pfcrx, pfc_en_rx);
	MLX5_SET_TO_ONES(pfcc_reg, in, prio_mask_tx);
	MLX5_SET_TO_ONES(pfcc_reg, in, prio_mask_rx);

	return mlx5_core_access_reg(dev, in, sizeof(in), out,
				    sizeof(out), MLX5_REG_PFCC, 0, 1);
}

int mlx5_query_port_pfc(struct mlx5_core_dev *dev, u8 *pfc_en_tx, u8 *pfc_en_rx)
{
	u32 out[MLX5_ST_SZ_DW(pfcc_reg)];
	int err;

	err = mlx5_query_pfcc_reg(dev, out, sizeof(out));
	if (err)
		return err;

	if (pfc_en_tx)
		*pfc_en_tx = MLX5_GET(pfcc_reg, out, pfctx);

	if (pfc_en_rx)
		*pfc_en_rx = MLX5_GET(pfcc_reg, out, pfcrx);

	return 0;
}

int mlx5_max_tc(struct mlx5_core_dev *mdev)
{
	u8 num_tc = MLX5_CAP_GEN(mdev, max_tc) ? : 8;

	return num_tc - 1;
}

int mlx5_query_port_dcbx_param(struct mlx5_core_dev *mdev, u32 *out)
{
	u32 in[MLX5_ST_SZ_DW(dcbx_param)] = {0};

	MLX5_SET(dcbx_param, in, port_number, 1);

	return  mlx5_core_access_reg(mdev, in, sizeof(in), out,
				    sizeof(in), MLX5_REG_DCBX_PARAM, 0, 0);
}

int mlx5_set_port_dcbx_param(struct mlx5_core_dev *mdev, u32 *in)
{
	u32 out[MLX5_ST_SZ_DW(dcbx_param)];

	MLX5_SET(dcbx_param, in, port_number, 1);

	return mlx5_core_access_reg(mdev, in, sizeof(out), out,
				    sizeof(out), MLX5_REG_DCBX_PARAM, 0, 1);
}

int mlx5_set_port_prio_tc(struct mlx5_core_dev *mdev, u8 *prio_tc)
{
	u32 in[MLX5_ST_SZ_DW(qtct_reg)] = {0};
	u32 out[MLX5_ST_SZ_DW(qtct_reg)];
	int err;
	int i;

	for (i = 0; i < 8; i++) {
		if (prio_tc[i] > mlx5_max_tc(mdev))
			return -EINVAL;

		MLX5_SET(qtct_reg, in, prio, i);
		MLX5_SET(qtct_reg, in, tclass, prio_tc[i]);

		err = mlx5_core_access_reg(mdev, in, sizeof(in), out,
					   sizeof(out), MLX5_REG_QTCT, 0, 1);
		if (err)
			return err;
	}

	return 0;
}

int mlx5_query_port_prio_tc(struct mlx5_core_dev *mdev,
			    u8 prio, u8 *tc)
{
	u32 in[MLX5_ST_SZ_DW(qtct_reg)];
	u32 out[MLX5_ST_SZ_DW(qtct_reg)];
	int err;

	memset(in, 0, sizeof(in));
	memset(out, 0, sizeof(out));

	MLX5_SET(qtct_reg, in, port_number, 1);
	MLX5_SET(qtct_reg, in, prio, prio);

	err = mlx5_core_access_reg(mdev, in, sizeof(in), out,
				   sizeof(out), MLX5_REG_QTCT, 0, 0);
	if (!err)
		*tc = MLX5_GET(qtct_reg, out, tclass);

	return err;
}

static int mlx5_set_port_qetcr_reg(struct mlx5_core_dev *mdev, u32 *in,
				   int inlen)
{
	u32 out[MLX5_ST_SZ_DW(qetc_reg)];

	if (!MLX5_CAP_GEN(mdev, ets))
		return -EOPNOTSUPP;

	return mlx5_core_access_reg(mdev, in, inlen, out, sizeof(out),
				    MLX5_REG_QETCR, 0, 1);
}

static int mlx5_query_port_qetcr_reg(struct mlx5_core_dev *mdev, u32 *out,
				     int outlen)
{
	u32 in[MLX5_ST_SZ_DW(qetc_reg)];

	if (!MLX5_CAP_GEN(mdev, ets))
		return -EOPNOTSUPP;

	memset(in, 0, sizeof(in));
	return mlx5_core_access_reg(mdev, in, sizeof(in), out, outlen,
				    MLX5_REG_QETCR, 0, 0);
}

int mlx5_set_port_tc_group(struct mlx5_core_dev *mdev, u8 *tc_group)
{
	u32 in[MLX5_ST_SZ_DW(qetc_reg)] = {0};
	int i;

	for (i = 0; i <= mlx5_max_tc(mdev); i++) {
		MLX5_SET(qetc_reg, in, tc_configuration[i].g, 1);
		MLX5_SET(qetc_reg, in, tc_configuration[i].group, tc_group[i]);
	}

	return mlx5_set_port_qetcr_reg(mdev, in, sizeof(in));
}

int mlx5_query_port_tc_group(struct mlx5_core_dev *mdev,
			     u8 tc, u8 *tc_group)
{
	u32 out[MLX5_ST_SZ_DW(qetc_reg)];
	void *ets_tcn_conf;
	int err;

	err = mlx5_query_port_qetcr_reg(mdev, out, sizeof(out));
	if (err)
		return err;

	ets_tcn_conf = MLX5_ADDR_OF(qetc_reg, out,
				    tc_configuration[tc]);

	*tc_group = MLX5_GET(ets_tcn_config_reg, ets_tcn_conf,
			     group);

	return 0;
}

int mlx5_set_port_tc_bw_alloc(struct mlx5_core_dev *mdev, u8 *tc_bw)
{
	u32 in[MLX5_ST_SZ_DW(qetc_reg)] = {0};
	int i;

	for (i = 0; i <= mlx5_max_tc(mdev); i++) {
		MLX5_SET(qetc_reg, in, tc_configuration[i].b, 1);
		MLX5_SET(qetc_reg, in, tc_configuration[i].bw_allocation, tc_bw[i]);
	}

	return mlx5_set_port_qetcr_reg(mdev, in, sizeof(in));
}

int mlx5_query_port_tc_bw_alloc(struct mlx5_core_dev *mdev,
				u8 tc, u8 *bw_pct)
{
	u32 out[MLX5_ST_SZ_DW(qetc_reg)];
	void *ets_tcn_conf;
	int err;

	err = mlx5_query_port_qetcr_reg(mdev, out, sizeof(out));
	if (err)
		return err;

	ets_tcn_conf = MLX5_ADDR_OF(qetc_reg, out,
				    tc_configuration[tc]);

	*bw_pct = MLX5_GET(ets_tcn_config_reg, ets_tcn_conf,
			   bw_allocation);

	return 0;
}

int mlx5_modify_port_ets_rate_limit(struct mlx5_core_dev *mdev,
				    u8 *max_bw_value,
				    u8 *max_bw_units)
{
	u32 in[MLX5_ST_SZ_DW(qetc_reg)] = {0};
	void *ets_tcn_conf;
	int i;

	MLX5_SET(qetc_reg, in, port_number, 1);

	for (i = 0; i <= mlx5_max_tc(mdev); i++) {
		ets_tcn_conf = MLX5_ADDR_OF(qetc_reg, in, tc_configuration[i]);

		MLX5_SET(ets_tcn_config_reg, ets_tcn_conf, r, 1);
		MLX5_SET(ets_tcn_config_reg, ets_tcn_conf, max_bw_units,
			 max_bw_units[i]);
		MLX5_SET(ets_tcn_config_reg, ets_tcn_conf, max_bw_value,
			 max_bw_value[i]);
	}

	return mlx5_set_port_qetcr_reg(mdev, in, sizeof(in));
}

int mlx5_query_port_ets_rate_limit(struct mlx5_core_dev *mdev,
				   u8 *max_bw_value,
				   u8 *max_bw_units)
{
	u32 out[MLX5_ST_SZ_DW(qetc_reg)];
	void *ets_tcn_conf;
	int err;
	int i;

	err = mlx5_query_port_qetcr_reg(mdev, out, sizeof(out));
	if (err)
		return err;

	for (i = 0; i <= mlx5_max_tc(mdev); i++) {
		ets_tcn_conf = MLX5_ADDR_OF(qetc_reg, out, tc_configuration[i]);

		max_bw_value[i] = MLX5_GET(ets_tcn_config_reg, ets_tcn_conf,
					   max_bw_value);
		max_bw_units[i] = MLX5_GET(ets_tcn_config_reg, ets_tcn_conf,
					   max_bw_units);
	}

	return 0;
}

int mlx5_set_port_wol(struct mlx5_core_dev *mdev, u8 wol_mode)
{
	u32 in[MLX5_ST_SZ_DW(set_wol_rol_in)] = {};

	MLX5_SET(set_wol_rol_in, in, opcode, MLX5_CMD_OP_SET_WOL_ROL);
	MLX5_SET(set_wol_rol_in, in, wol_mode_valid, 1);
	MLX5_SET(set_wol_rol_in, in, wol_mode, wol_mode);
	return mlx5_cmd_exec_in(mdev, set_wol_rol, in);
}

int mlx5_query_port_wol(struct mlx5_core_dev *mdev, u8 *wol_mode)
{
	u32 out[MLX5_ST_SZ_DW(query_wol_rol_out)] = {};
	u32 in[MLX5_ST_SZ_DW(query_wol_rol_in)] = {};
	int err;

	MLX5_SET(query_wol_rol_in, in, opcode, MLX5_CMD_OP_QUERY_WOL_ROL);
	err = mlx5_cmd_exec_inout(mdev, query_wol_rol, in, out);
	if (!err)
		*wol_mode = MLX5_GET(query_wol_rol_out, out, wol_mode);

	return err;
}

int mlx5_query_ports_check(struct mlx5_core_dev *mdev, u32 *out, int outlen)
{
	u32 in[MLX5_ST_SZ_DW(pcmr_reg)] = {0};

	MLX5_SET(pcmr_reg, in, local_port, 1);
	return mlx5_core_access_reg(mdev, in, sizeof(in), out,
				    outlen, MLX5_REG_PCMR, 0, 0);
}

int mlx5_set_ports_check(struct mlx5_core_dev *mdev, u32 *in, int inlen)
{
	u32 out[MLX5_ST_SZ_DW(pcmr_reg)];

	return mlx5_core_access_reg(mdev, in, inlen, out,
				    sizeof(out), MLX5_REG_PCMR, 0, 1);
}

int mlx5_set_port_fcs(struct mlx5_core_dev *mdev, u8 enable)
{
	u32 in[MLX5_ST_SZ_DW(pcmr_reg)] = {0};
	int err;

	err = mlx5_query_ports_check(mdev, in, sizeof(in));
	if (err)
		return err;
	MLX5_SET(pcmr_reg, in, local_port, 1);
	MLX5_SET(pcmr_reg, in, fcs_chk, enable);
	return mlx5_set_ports_check(mdev, in, sizeof(in));
}

void mlx5_query_port_fcs(struct mlx5_core_dev *mdev, bool *supported,
			 bool *enabled)
{
	u32 out[MLX5_ST_SZ_DW(pcmr_reg)];
	/* Default values for FW which do not support MLX5_REG_PCMR */
	*supported = false;
	*enabled = true;

	if (!MLX5_CAP_GEN(mdev, ports_check))
		return;

	if (mlx5_query_ports_check(mdev, out, sizeof(out)))
		return;

	*supported = !!(MLX5_GET(pcmr_reg, out, fcs_cap));
	*enabled = !!(MLX5_GET(pcmr_reg, out, fcs_chk));
}

int mlx5_query_mtpps(struct mlx5_core_dev *mdev, u32 *mtpps, u32 mtpps_size)
{
	u32 in[MLX5_ST_SZ_DW(mtpps_reg)] = {0};

	return mlx5_core_access_reg(mdev, in, sizeof(in), mtpps,
				    mtpps_size, MLX5_REG_MTPPS, 0, 0);
}

int mlx5_set_mtpps(struct mlx5_core_dev *mdev, u32 *mtpps, u32 mtpps_size)
{
	u32 out[MLX5_ST_SZ_DW(mtpps_reg)] = {0};

	return mlx5_core_access_reg(mdev, mtpps, mtpps_size, out,
				    sizeof(out), MLX5_REG_MTPPS, 0, 1);
}

int mlx5_query_mtppse(struct mlx5_core_dev *mdev, u8 pin, u8 *arm, u8 *mode)
{
	u32 out[MLX5_ST_SZ_DW(mtppse_reg)] = {0};
	u32 in[MLX5_ST_SZ_DW(mtppse_reg)] = {0};
	int err = 0;

	MLX5_SET(mtppse_reg, in, pin, pin);

	err = mlx5_core_access_reg(mdev, in, sizeof(in), out,
				   sizeof(out), MLX5_REG_MTPPSE, 0, 0);
	if (err)
		return err;

	*arm = MLX5_GET(mtppse_reg, in, event_arm);
	*mode = MLX5_GET(mtppse_reg, in, event_generation_mode);

	return err;
}

int mlx5_set_mtppse(struct mlx5_core_dev *mdev, u8 pin, u8 arm, u8 mode)
{
	u32 out[MLX5_ST_SZ_DW(mtppse_reg)] = {0};
	u32 in[MLX5_ST_SZ_DW(mtppse_reg)] = {0};

	MLX5_SET(mtppse_reg, in, pin, pin);
	MLX5_SET(mtppse_reg, in, event_arm, arm);
	MLX5_SET(mtppse_reg, in, event_generation_mode, mode);

	return mlx5_core_access_reg(mdev, in, sizeof(in), out,
				    sizeof(out), MLX5_REG_MTPPSE, 0, 1);
}

int mlx5_set_trust_state(struct mlx5_core_dev *mdev, u8 trust_state)
{
	u32 out[MLX5_ST_SZ_DW(qpts_reg)] = {};
	u32 in[MLX5_ST_SZ_DW(qpts_reg)] = {};
	int err;

	MLX5_SET(qpts_reg, in, local_port, 1);
	MLX5_SET(qpts_reg, in, trust_state, trust_state);

	err = mlx5_core_access_reg(mdev, in, sizeof(in), out,
				   sizeof(out), MLX5_REG_QPTS, 0, 1);
	return err;
}

int mlx5_query_trust_state(struct mlx5_core_dev *mdev, u8 *trust_state)
{
	u32 out[MLX5_ST_SZ_DW(qpts_reg)] = {};
	u32 in[MLX5_ST_SZ_DW(qpts_reg)] = {};
	int err;

	MLX5_SET(qpts_reg, in, local_port, 1);

	err = mlx5_core_access_reg(mdev, in, sizeof(in), out,
				   sizeof(out), MLX5_REG_QPTS, 0, 0);
	if (!err)
		*trust_state = MLX5_GET(qpts_reg, out, trust_state);

	return err;
}

int mlx5_query_port_buffer_ownership(struct mlx5_core_dev *mdev,
				     u8 *buffer_ownership)
{
	u32 out[MLX5_ST_SZ_DW(pfcc_reg)] = {};
	int err;

	if (!MLX5_CAP_PCAM_FEATURE(mdev, buffer_ownership)) {
		*buffer_ownership = MLX5_BUF_OWNERSHIP_UNKNOWN;
		return 0;
	}

	err = mlx5_query_pfcc_reg(mdev, out, sizeof(out));
	if (err)
		return err;

	*buffer_ownership = MLX5_GET(pfcc_reg, out, buf_ownership);

	return 0;
}

int mlx5_set_dscp2prio(struct mlx5_core_dev *mdev, u8 dscp, u8 prio)
{
	int sz = MLX5_ST_SZ_BYTES(qpdpm_reg);
	void *qpdpm_dscp;
	void *out;
	void *in;
	int err;

	in = kzalloc(sz, GFP_KERNEL);
	out = kzalloc(sz, GFP_KERNEL);
	if (!in || !out) {
		err = -ENOMEM;
		goto out;
	}

	MLX5_SET(qpdpm_reg, in, local_port, 1);
	err = mlx5_core_access_reg(mdev, in, sz, out, sz, MLX5_REG_QPDPM, 0, 0);
	if (err)
		goto out;

	memcpy(in, out, sz);
	MLX5_SET(qpdpm_reg, in, local_port, 1);

	/* Update the corresponding dscp entry */
	qpdpm_dscp = MLX5_ADDR_OF(qpdpm_reg, in, dscp[dscp]);
	MLX5_SET16(qpdpm_dscp_reg, qpdpm_dscp, prio, prio);
	MLX5_SET16(qpdpm_dscp_reg, qpdpm_dscp, e, 1);
	err = mlx5_core_access_reg(mdev, in, sz, out, sz, MLX5_REG_QPDPM, 0, 1);

out:
	kfree(in);
	kfree(out);
	return err;
}

/* dscp2prio[i]: priority that dscp i mapped to */
#define MLX5E_SUPPORTED_DSCP 64
int mlx5_query_dscp2prio(struct mlx5_core_dev *mdev, u8 *dscp2prio)
{
	int sz = MLX5_ST_SZ_BYTES(qpdpm_reg);
	void *qpdpm_dscp;
	void *out;
	void *in;
	int err;
	int i;

	in = kzalloc(sz, GFP_KERNEL);
	out = kzalloc(sz, GFP_KERNEL);
	if (!in || !out) {
		err = -ENOMEM;
		goto out;
	}

	MLX5_SET(qpdpm_reg, in, local_port, 1);
	err = mlx5_core_access_reg(mdev, in, sz, out, sz, MLX5_REG_QPDPM, 0, 0);
	if (err)
		goto out;

	for (i = 0; i < (MLX5E_SUPPORTED_DSCP); i++) {
		qpdpm_dscp = MLX5_ADDR_OF(qpdpm_reg, out, dscp[i]);
		dscp2prio[i] = MLX5_GET16(qpdpm_dscp_reg, qpdpm_dscp, prio);
	}

out:
	kfree(in);
	kfree(out);
	return err;
}

/* speed in units of 1Mb */
static const struct mlx5_link_info mlx5e_link_info[MLX5E_LINK_MODES_NUMBER] = {
	[MLX5E_1000BASE_CX_SGMII]	= {.speed = 1000, .lanes = 1},
	[MLX5E_1000BASE_KX]		= {.speed = 1000, .lanes = 1},
	[MLX5E_10GBASE_CX4]		= {.speed = 10000, .lanes = 4},
	[MLX5E_10GBASE_KX4]		= {.speed = 10000, .lanes = 4},
	[MLX5E_10GBASE_KR]		= {.speed = 10000, .lanes = 1},
	[MLX5E_20GBASE_KR2]		= {.speed = 20000, .lanes = 2},
	[MLX5E_40GBASE_CR4]		= {.speed = 40000, .lanes = 4},
	[MLX5E_40GBASE_KR4]		= {.speed = 40000, .lanes = 4},
	[MLX5E_56GBASE_R4]		= {.speed = 56000, .lanes = 4},
	[MLX5E_10GBASE_CR]		= {.speed = 10000, .lanes = 1},
	[MLX5E_10GBASE_SR]		= {.speed = 10000, .lanes = 1},
	[MLX5E_10GBASE_ER]		= {.speed = 10000, .lanes = 1},
	[MLX5E_40GBASE_SR4]		= {.speed = 40000, .lanes = 4},
	[MLX5E_40GBASE_LR4]		= {.speed = 40000, .lanes = 4},
	[MLX5E_50GBASE_SR2]		= {.speed = 50000, .lanes = 2},
	[MLX5E_100GBASE_CR4]		= {.speed = 100000, .lanes = 4},
	[MLX5E_100GBASE_SR4]		= {.speed = 100000, .lanes = 4},
	[MLX5E_100GBASE_KR4]		= {.speed = 100000, .lanes = 4},
	[MLX5E_100GBASE_LR4]		= {.speed = 100000, .lanes = 4},
	[MLX5E_100BASE_TX]		= {.speed = 100, .lanes = 1},
	[MLX5E_1000BASE_T]		= {.speed = 1000, .lanes = 1},
	[MLX5E_10GBASE_T]		= {.speed = 10000, .lanes = 1},
	[MLX5E_25GBASE_CR]		= {.speed = 25000, .lanes = 1},
	[MLX5E_25GBASE_KR]		= {.speed = 25000, .lanes = 1},
	[MLX5E_25GBASE_SR]		= {.speed = 25000, .lanes = 1},
	[MLX5E_50GBASE_CR2]		= {.speed = 50000, .lanes = 2},
	[MLX5E_50GBASE_KR2]		= {.speed = 50000, .lanes = 2},
};

static const struct mlx5_link_info
mlx5e_ext_link_info[MLX5E_EXT_LINK_MODES_NUMBER] = {
	[MLX5E_SGMII_100M]			= {.speed = 100, .lanes = 1},
	[MLX5E_1000BASE_X_SGMII]		= {.speed = 1000, .lanes = 1},
	[MLX5E_5GBASE_R]			= {.speed = 5000, .lanes = 1},
	[MLX5E_10GBASE_XFI_XAUI_1]		= {.speed = 10000, .lanes = 1},
	[MLX5E_40GBASE_XLAUI_4_XLPPI_4]		= {.speed = 40000, .lanes = 4},
	[MLX5E_25GAUI_1_25GBASE_CR_KR]		= {.speed = 25000, .lanes = 1},
	[MLX5E_50GAUI_2_LAUI_2_50GBASE_CR2_KR2]	= {.speed = 50000, .lanes = 2},
	[MLX5E_50GAUI_1_LAUI_1_50GBASE_CR_KR]	= {.speed = 50000, .lanes = 1},
	[MLX5E_CAUI_4_100GBASE_CR4_KR4]		= {.speed = 100000, .lanes = 4},
	[MLX5E_100GAUI_2_100GBASE_CR2_KR2]	= {.speed = 100000, .lanes = 2},
	[MLX5E_200GAUI_4_200GBASE_CR4_KR4]	= {.speed = 200000, .lanes = 4},
	[MLX5E_400GAUI_8_400GBASE_CR8]		= {.speed = 400000, .lanes = 8},
	[MLX5E_100GAUI_1_100GBASE_CR_KR]	= {.speed = 100000, .lanes = 1},
	[MLX5E_200GAUI_2_200GBASE_CR2_KR2]	= {.speed = 200000, .lanes = 2},
	[MLX5E_400GAUI_4_400GBASE_CR4_KR4]	= {.speed = 400000, .lanes = 4},
	[MLX5E_800GAUI_8_800GBASE_CR8_KR8]	= {.speed = 800000, .lanes = 8},
	[MLX5E_200GAUI_1_200GBASE_CR1_KR1]	= {.speed = 200000, .lanes = 1},
	[MLX5E_400GAUI_2_400GBASE_CR2_KR2]	= {.speed = 400000, .lanes = 2},
	[MLX5E_800GAUI_4_800GBASE_CR4_KR4]	= {.speed = 800000, .lanes = 4},
	[MLX5E_1600TAUI_8_1600TBASE_CR8_KR8]	= {.speed = 1600000, .lanes = 8},
};

int mlx5_port_query_eth_proto(struct mlx5_core_dev *dev, u8 port, bool ext,
			      struct mlx5_port_eth_proto *eproto)
{
	u32 out[MLX5_ST_SZ_DW(ptys_reg)];
	int err;

	if (!eproto)
		return -EINVAL;

	err = mlx5_query_port_ptys(dev, out, sizeof(out), MLX5_PTYS_EN, port, 0);
	if (err)
		return err;

	eproto->cap   = MLX5_GET_ETH_PROTO(ptys_reg, out, ext,
					   eth_proto_capability);
	eproto->admin = MLX5_GET_ETH_PROTO(ptys_reg, out, ext, eth_proto_admin);
	eproto->oper  = MLX5_GET_ETH_PROTO(ptys_reg, out, ext, eth_proto_oper);
	return 0;
}

bool mlx5_ptys_ext_supported(struct mlx5_core_dev *mdev)
{
	struct mlx5_port_eth_proto eproto;
	int err;

	if (MLX5_CAP_PCAM_FEATURE(mdev, ptys_extended_ethernet))
		return true;

	err = mlx5_port_query_eth_proto(mdev, 1, true, &eproto);
	if (err)
		return false;

	return !!eproto.cap;
}

static void mlx5e_port_get_link_mode_info_arr(struct mlx5_core_dev *mdev,
					      const struct mlx5_link_info **arr,
					      u32 *size,
					      bool force_legacy)
{
	bool ext = force_legacy ? false : mlx5_ptys_ext_supported(mdev);

	*size = ext ? ARRAY_SIZE(mlx5e_ext_link_info) :
		      ARRAY_SIZE(mlx5e_link_info);
	*arr  = ext ? mlx5e_ext_link_info : mlx5e_link_info;
}

const struct mlx5_link_info *mlx5_port_ptys2info(struct mlx5_core_dev *mdev,
						 u32 eth_proto_oper,
						 bool force_legacy)
{
	unsigned long temp = eth_proto_oper;
	const struct mlx5_link_info *table;
	u32 max_size;
	int i;

	mlx5e_port_get_link_mode_info_arr(mdev, &table, &max_size,
					  force_legacy);
	i = find_first_bit(&temp, max_size);

	/* mlx5e_link_info has holes. Check speed
	 * is not zero as indication of one.
	 */
	if (i < max_size && table[i].speed)
		return &table[i];

	return NULL;
}

u32 mlx5_port_info2linkmodes(struct mlx5_core_dev *mdev,
			     struct mlx5_link_info *info,
			     bool force_legacy)
{
	const struct mlx5_link_info *table;
	u32 link_modes = 0;
	u32 max_size;
	int i;

	mlx5e_port_get_link_mode_info_arr(mdev, &table, &max_size,
					  force_legacy);
	for (i = 0; i < max_size; ++i) {
		if (table[i].speed == info->speed) {
			if (!info->lanes || table[i].lanes == info->lanes)
				link_modes |= MLX5E_PROT_MASK(i);
		}
	}
	return link_modes;
}

int mlx5_port_max_linkspeed(struct mlx5_core_dev *mdev, u32 *speed)
{
	const struct mlx5_link_info *table;
	struct mlx5_port_eth_proto eproto;
	u32 max_speed = 0;
	u32 max_size;
	bool ext;
	int err;
	int i;

	ext = mlx5_ptys_ext_supported(mdev);
	err = mlx5_port_query_eth_proto(mdev, 1, ext, &eproto);
	if (err)
		return err;

	mlx5e_port_get_link_mode_info_arr(mdev, &table, &max_size, false);
	for (i = 0; i < max_size; ++i)
		if (eproto.cap & MLX5E_PROT_MASK(i))
			max_speed = max(max_speed, table[i].speed);

	*speed = max_speed;
	return 0;
}

int mlx5_query_mpir_reg(struct mlx5_core_dev *dev, u32 *mpir)
{
	u32 in[MLX5_ST_SZ_DW(mpir_reg)] = {};
	int sz = MLX5_ST_SZ_BYTES(mpir_reg);

	MLX5_SET(mpir_reg, in, local_port, 1);

	return mlx5_core_access_reg(dev, in, sz, mpir, sz, MLX5_REG_MPIR, 0, 0);
}<|MERGE_RESOLUTION|>--- conflicted
+++ resolved
@@ -393,15 +393,11 @@
 	if (err)
 		return err;
 
-<<<<<<< HEAD
 	if (MLX5_GET(mcia_reg, out, status)) {
 		if (status)
 			*status = MLX5_GET(mcia_reg, out, status);
-=======
-	*status = MLX5_GET(mcia_reg, out, status);
-	if (*status)
->>>>>>> 43735e09
 		return -EIO;
+	}
 
 	ptr = MLX5_ADDR_OF(mcia_reg, out, dword_0);
 	memcpy(data, ptr, size);

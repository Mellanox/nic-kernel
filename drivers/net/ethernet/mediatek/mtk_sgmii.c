--- conflicted
+++ resolved
@@ -16,27 +16,7 @@
 
 static struct mtk_pcs *pcs_to_mtk_pcs(struct phylink_pcs *pcs)
 {
-<<<<<<< HEAD
-	struct device_node *np;
-	int i;
-
-	ss->ana_rgc3 = ana_rgc3;
-
-	for (i = 0; i < MTK_MAX_DEVS; i++) {
-		np = of_parse_phandle(r, "mediatek,sgmiisys", i);
-		if (!np)
-			break;
-
-		ss->regmap[i] = syscon_node_to_regmap(np);
-		of_node_put(np);
-		if (IS_ERR(ss->regmap[i]))
-			return PTR_ERR(ss->regmap[i]);
-	}
-
-	return 0;
-=======
 	return container_of(pcs, struct mtk_pcs, pcs);
->>>>>>> 88084a3d
 }
 
 /* For SGMII interface mode */

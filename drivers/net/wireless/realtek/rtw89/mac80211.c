--- conflicted
+++ resolved
@@ -487,12 +487,9 @@
 	if (changed & BSS_CHANGED_CQM)
 		rtw89_fw_h2c_set_bcn_fltr_cfg(rtwdev, vif, true);
 
-<<<<<<< HEAD
-=======
 	if (changed & BSS_CHANGED_TPE)
 		rtw89_reg_6ghz_recalc(rtwdev, rtwvif, true);
 
->>>>>>> 8400291e
 	mutex_unlock(&rtwdev->mutex);
 }
 

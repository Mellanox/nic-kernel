/* SPDX-License-Identifier: GPL-2.0 OR Linux-OpenIB */
/*
 * Copyright (c) 2016 Mellanox Technologies Ltd. All rights reserved.
 * Copyright (c) 2015 System Fabric Works, Inc. All rights reserved.
 */

#ifndef RXE_VERBS_H
#define RXE_VERBS_H

#include <linux/interrupt.h>
#include <linux/workqueue.h>
#include <rdma/rdma_user_rxe.h>
#include "rxe_pool.h"
#include "rxe_task.h"
#include "rxe_hw_counters.h"

static inline int pkey_match(u16 key1, u16 key2)
{
	return (((key1 & 0x7fff) != 0) &&
		((key1 & 0x7fff) == (key2 & 0x7fff)) &&
		((key1 & 0x8000) || (key2 & 0x8000))) ? 1 : 0;
}

/* Return >0 if psn_a > psn_b
 *	   0 if psn_a == psn_b
 *	  <0 if psn_a < psn_b
 */
static inline int psn_compare(u32 psn_a, u32 psn_b)
{
	s32 diff;

	diff = (psn_a - psn_b) << 8;
	return diff;
}

struct rxe_ucontext {
	struct ib_ucontext ibuc;
	struct rxe_pool_elem	elem;
};

struct rxe_pd {
	struct ib_pd            ibpd;
	struct rxe_pool_elem	elem;
};

struct rxe_ah {
	struct ib_ah		ibah;
	struct rxe_pool_elem	elem;
	struct rxe_av		av;
	bool			is_user;
	int			ah_num;
};

struct rxe_cqe {
	union {
		struct ib_wc		ibwc;
		struct ib_uverbs_wc	uibwc;
	};
};

struct rxe_cq {
	struct ib_cq		ibcq;
	struct rxe_pool_elem	elem;
	struct rxe_queue	*queue;
	spinlock_t		cq_lock;
	u8			notify;
	bool			is_dying;
	bool			is_user;
	struct tasklet_struct	comp_task;
	atomic_t		num_wq;
};

enum wqe_state {
	wqe_state_posted,
	wqe_state_processing,
	wqe_state_pending,
	wqe_state_done,
	wqe_state_error,
};

struct rxe_sq {
	int			max_wr;
	int			max_sge;
	int			max_inline;
	spinlock_t		sq_lock; /* guard queue */
	struct rxe_queue	*queue;
};

struct rxe_rq {
	int			max_wr;
	int			max_sge;
	spinlock_t		producer_lock; /* guard queue producer */
	spinlock_t		consumer_lock; /* guard queue consumer */
	struct rxe_queue	*queue;
};

struct rxe_srq {
	struct ib_srq		ibsrq;
	struct rxe_pool_elem	elem;
	struct rxe_pd		*pd;
	struct rxe_rq		rq;
	u32			srq_num;

	int			limit;
	int			error;
};

enum rxe_qp_state {
	QP_STATE_RESET,
	QP_STATE_INIT,
	QP_STATE_READY,
	QP_STATE_DRAIN,		/* req only */
	QP_STATE_DRAINED,	/* req only */
	QP_STATE_ERROR
};

struct rxe_req_info {
	enum rxe_qp_state	state;
	int			wqe_index;
	u32			psn;
	int			opcode;
	atomic_t		rd_atomic;
	int			wait_fence;
	int			need_rd_atomic;
	int			wait_psn;
	int			need_retry;
	int			noack_pkts;
	struct rxe_task		task;
};

struct rxe_comp_info {
	u32			psn;
	int			opcode;
	int			timeout;
	int			timeout_retry;
	int			started_retry;
	u32			retry_cnt;
	u32			rnr_retry;
	struct rxe_task		task;
};

enum rdatm_res_state {
	rdatm_res_state_next,
	rdatm_res_state_new,
	rdatm_res_state_replay,
};

struct resp_res {
	int			type;
	int			replay;
	u32			first_psn;
	u32			last_psn;
	u32			cur_psn;
	enum rdatm_res_state	state;

	union {
		struct {
			struct sk_buff	*skb;
		} atomic;
		struct {
			u64		va_org;
			u32		rkey;
			u32		length;
			u64		va;
			u32		resid;
		} read;
	};
};

struct rxe_resp_info {
	enum rxe_qp_state	state;
	u32			msn;
	u32			psn;
	u32			ack_psn;
	int			opcode;
	int			drop_msg;
	int			goto_error;
	int			sent_psn_nak;
	enum ib_wc_status	status;
	u8			aeth_syndrome;

	/* Receive only */
	struct rxe_recv_wqe	*wqe;

	/* RDMA read / atomic only */
	u64			va;
	u64			offset;
	struct rxe_mr		*mr;
	u32			resid;
	u32			rkey;
	u32			length;
	u64			atomic_orig;

	/* SRQ only */
	struct {
		struct rxe_recv_wqe	wqe;
		struct ib_sge		sge[RXE_MAX_SGE];
	} srq_wqe;

	/* Responder resources. It's a circular list where the oldest
	 * resource is dropped first.
	 */
	struct resp_res		*resources;
	unsigned int		res_head;
	unsigned int		res_tail;
	struct resp_res		*res;
	struct rxe_task		task;
};

struct rxe_qp {
	struct ib_qp		ibqp;
	struct rxe_pool_elem	elem;
	struct ib_qp_attr	attr;
	unsigned int		valid;
	unsigned int		mtu;
	bool			is_user;

	struct rxe_pd		*pd;
	struct rxe_srq		*srq;
	struct rxe_cq		*scq;
	struct rxe_cq		*rcq;

	enum ib_sig_type	sq_sig_type;

	struct rxe_sq		sq;
	struct rxe_rq		rq;

	struct socket		*sk;
	u32			dst_cookie;
	u16			src_port;

	struct rxe_av		pri_av;
	struct rxe_av		alt_av;

	atomic_t		mcg_num;

	struct sk_buff_head	req_pkts;
	struct sk_buff_head	resp_pkts;

	struct rxe_req_info	req;
	struct rxe_comp_info	comp;
	struct rxe_resp_info	resp;

	atomic_t		ssn;
	atomic_t		skb_out;
	int			need_req_skb;

	/* Timer for retranmitting packet when ACKs have been lost. RC
	 * only. The requester sets it when it is not already
	 * started. The responder resets it whenever an ack is
	 * received.
	 */
	struct timer_list retrans_timer;
	u64 qp_timeout_jiffies;

	/* Timer for handling RNR NAKS. */
	struct timer_list rnr_nak_timer;

	spinlock_t		state_lock; /* guard requester and completer */

	struct execute_work	cleanup_work;
};

enum rxe_mr_state {
	RXE_MR_STATE_INVALID,
	RXE_MR_STATE_FREE,
	RXE_MR_STATE_VALID,
};

enum rxe_mr_copy_dir {
	RXE_TO_MR_OBJ,
	RXE_FROM_MR_OBJ,
};

enum rxe_mr_lookup_type {
	RXE_LOOKUP_LOCAL,
	RXE_LOOKUP_REMOTE,
};

#define RXE_BUF_PER_MAP		(PAGE_SIZE / sizeof(struct rxe_phys_buf))

struct rxe_phys_buf {
	u64      addr;
	u64      size;
};

struct rxe_map {
	struct rxe_phys_buf	buf[RXE_BUF_PER_MAP];
};

struct rxe_map_set {
	struct rxe_map		**map;
	u64			va;
	u64			iova;
	size_t			length;
	u32			offset;
	u32			nbuf;
	int			page_shift;
	int			page_mask;
};

static inline int rkey_is_mw(u32 rkey)
{
	u32 index = rkey >> 8;

	return (index >= RXE_MIN_MW_INDEX) && (index <= RXE_MAX_MW_INDEX);
}

struct rxe_mr {
	struct rxe_pool_elem	elem;
	struct ib_mr		ibmr;

	struct ib_umem		*umem;

	u32			lkey;
	u32			rkey;
	enum rxe_mr_state	state;
	enum ib_mr_type		type;
	int			access;

	int			map_shift;
	int			map_mask;

	u32			num_buf;

	u32			max_buf;
	u32			num_map;

	atomic_t		num_mw;

	struct rxe_map_set	*cur_map_set;
	struct rxe_map_set	*next_map_set;
};

enum rxe_mw_state {
	RXE_MW_STATE_INVALID	= RXE_MR_STATE_INVALID,
	RXE_MW_STATE_FREE	= RXE_MR_STATE_FREE,
	RXE_MW_STATE_VALID	= RXE_MR_STATE_VALID,
};

struct rxe_mw {
	struct ib_mw		ibmw;
	struct rxe_pool_elem	elem;
	spinlock_t		lock;
	enum rxe_mw_state	state;
	struct rxe_qp		*qp; /* Type 2 only */
	struct rxe_mr		*mr;
	u32			rkey;
	int			access;
	u64			addr;
	u64			length;
};

struct rxe_mcg {
	struct rb_node		node;
	struct kref		ref_cnt;
	struct rxe_dev		*rxe;
	struct list_head	qp_list;
	union ib_gid		mgid;
	atomic_t		qp_num;
	u32			qkey;
	u16			pkey;
};

struct rxe_mca {
	struct list_head	qp_list;
	struct rxe_qp		*qp;
};

struct rxe_port {
	struct ib_port_attr	attr;
	__be64			port_guid;
	__be64			subnet_prefix;
	spinlock_t		port_lock; /* guard port */
	unsigned int		mtu_cap;
	/* special QPs */
	u32			qp_gsi_index;
};

struct rxe_dev {
	struct ib_device	ib_dev;
	struct ib_device_attr	attr;
	int			max_ucontext;
	int			max_inline_data;
	struct mutex	usdev_lock;

	struct net_device	*ndev;

	struct rxe_pool		uc_pool;
	struct rxe_pool		pd_pool;
	struct rxe_pool		ah_pool;
	struct rxe_pool		srq_pool;
	struct rxe_pool		qp_pool;
	struct rxe_pool		cq_pool;
	struct rxe_pool		mr_pool;
	struct rxe_pool		mw_pool;
<<<<<<< HEAD
	struct rxe_pool		mc_grp_pool;
=======
>>>>>>> 88084a3d

	/* multicast support */
	spinlock_t		mcg_lock;
	struct rb_root		mcg_tree;
	atomic_t		mcg_num;
	atomic_t		mcg_attach;

	spinlock_t		pending_lock; /* guard pending_mmaps */
	struct list_head	pending_mmaps;

	spinlock_t		mmap_offset_lock; /* guard mmap_offset */
	u64			mmap_offset;

	atomic64_t		stats_counters[RXE_NUM_OF_COUNTERS];

	struct rxe_port		port;
	struct crypto_shash	*tfm;
};

static inline void rxe_counter_inc(struct rxe_dev *rxe, enum rxe_counters index)
{
	atomic64_inc(&rxe->stats_counters[index]);
}

static inline struct rxe_dev *to_rdev(struct ib_device *dev)
{
	return dev ? container_of(dev, struct rxe_dev, ib_dev) : NULL;
}

static inline struct rxe_ucontext *to_ruc(struct ib_ucontext *uc)
{
	return uc ? container_of(uc, struct rxe_ucontext, ibuc) : NULL;
}

static inline struct rxe_pd *to_rpd(struct ib_pd *pd)
{
	return pd ? container_of(pd, struct rxe_pd, ibpd) : NULL;
}

static inline struct rxe_ah *to_rah(struct ib_ah *ah)
{
	return ah ? container_of(ah, struct rxe_ah, ibah) : NULL;
}

static inline struct rxe_srq *to_rsrq(struct ib_srq *srq)
{
	return srq ? container_of(srq, struct rxe_srq, ibsrq) : NULL;
}

static inline struct rxe_qp *to_rqp(struct ib_qp *qp)
{
	return qp ? container_of(qp, struct rxe_qp, ibqp) : NULL;
}

static inline struct rxe_cq *to_rcq(struct ib_cq *cq)
{
	return cq ? container_of(cq, struct rxe_cq, ibcq) : NULL;
}

static inline struct rxe_mr *to_rmr(struct ib_mr *mr)
{
	return mr ? container_of(mr, struct rxe_mr, ibmr) : NULL;
}

static inline struct rxe_mw *to_rmw(struct ib_mw *mw)
{
	return mw ? container_of(mw, struct rxe_mw, ibmw) : NULL;
}

static inline struct rxe_pd *rxe_ah_pd(struct rxe_ah *ah)
{
	return to_rpd(ah->ibah.pd);
}

static inline struct rxe_pd *mr_pd(struct rxe_mr *mr)
{
	return to_rpd(mr->ibmr.pd);
}

static inline struct rxe_pd *rxe_mw_pd(struct rxe_mw *mw)
{
	return to_rpd(mw->ibmw.pd);
}

int rxe_register_device(struct rxe_dev *rxe, const char *ibdev_name);

#endif /* RXE_VERBS_H */<|MERGE_RESOLUTION|>--- conflicted
+++ resolved
@@ -394,10 +394,6 @@
 	struct rxe_pool		cq_pool;
 	struct rxe_pool		mr_pool;
 	struct rxe_pool		mw_pool;
-<<<<<<< HEAD
-	struct rxe_pool		mc_grp_pool;
-=======
->>>>>>> 88084a3d
 
 	/* multicast support */
 	spinlock_t		mcg_lock;

--- conflicted
+++ resolved
@@ -306,40 +306,12 @@
 static inline pgd_t *_pgd_alloc(struct mm_struct *mm)
 {
 	/*
-<<<<<<< HEAD
-	 * If no SHARED_KERNEL_PMD, PAE kernel is running as a Xen domain.
-	 * We allocate one page for pgd.
-	 */
-	if (!SHARED_KERNEL_PMD)
-		return __pgd_alloc(mm, pgd_allocation_order());
-
-	/*
-	 * Now PAE kernel is not running as a Xen domain. We can allocate
-	 * a 32-byte slab for pgd to save memory space.
-	 */
-	return kmem_cache_alloc(pgd_cache, GFP_PGTABLE_USER);
-}
-
-static inline void _pgd_free(struct mm_struct *mm, pgd_t *pgd)
-{
-	if (!SHARED_KERNEL_PMD)
-		__pgd_free(mm, pgd);
-	else
-		kmem_cache_free(pgd_cache, pgd);
-}
-#else
-
-static inline pgd_t *_pgd_alloc(struct mm_struct *mm)
-{
-	return __pgd_alloc(mm, pgd_allocation_order());
-=======
 	 * PTI and Xen need a whole page for the PAE PGD
 	 * even though the hardware only needs 32 bytes.
 	 *
 	 * For simplicity, allocate a page for all users.
 	 */
-	return __pgd_alloc(mm, PGD_ALLOCATION_ORDER);
->>>>>>> 1b3f2bd0
+	return __pgd_alloc(mm, pgd_allocation_order());
 }
 
 static inline void _pgd_free(struct mm_struct *mm, pgd_t *pgd)

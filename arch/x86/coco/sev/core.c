--- conflicted
+++ resolved
@@ -157,14 +157,10 @@
 static inline void __pval_terminate(u64 pfn, bool action, unsigned int page_size,
 				    int ret, u64 svsm_ret)
 {
-<<<<<<< HEAD
 	WARN(1, "PVALIDATE failure: pfn: 0x%llx, action: %u, size: %u, ret: %d, svsm_ret: 0x%llx\n",
 	     pfn, action, page_size, ret, svsm_ret);
 
 	sev_es_terminate(SEV_TERM_SET_LINUX, GHCB_TERM_PVALIDATE);
-=======
-	return native_rdmsrq(MSR_AMD64_SEV_ES_GHCB);
->>>>>>> 9cf78722
 }
 
 static void svsm_pval_terminate(struct svsm_pvalidate_call *pc, int ret, u64 svsm_ret)

/*
 * Kernel-based Virtual Machine driver for Linux
 *
 * This module enables machines with Intel VT-x extensions to run virtual
 * machines without emulation or binary translation.
 *
 * MMU support
 *
 * Copyright (C) 2006 Qumranet, Inc.
 * Copyright 2010 Red Hat, Inc. and/or its affiliates.
 *
 * Authors:
 *   Yaniv Kamay  <yaniv@qumranet.com>
 *   Avi Kivity   <avi@qumranet.com>
 *
 * This work is licensed under the terms of the GNU GPL, version 2.  See
 * the COPYING file in the top-level directory.
 *
 */

/*
 * We need the mmu code to access both 32-bit and 64-bit guest ptes,
 * so the code in this file is compiled twice, once per pte size.
 */

#if PTTYPE == 64
	#define pt_element_t u64
	#define guest_walker guest_walker64
	#define FNAME(name) paging##64_##name
	#define PT_BASE_ADDR_MASK PT64_BASE_ADDR_MASK
	#define PT_LVL_ADDR_MASK(lvl) PT64_LVL_ADDR_MASK(lvl)
	#define PT_LVL_OFFSET_MASK(lvl) PT64_LVL_OFFSET_MASK(lvl)
	#define PT_INDEX(addr, level) PT64_INDEX(addr, level)
	#define PT_LEVEL_BITS PT64_LEVEL_BITS
	#define PT_GUEST_DIRTY_SHIFT PT_DIRTY_SHIFT
	#define PT_GUEST_ACCESSED_SHIFT PT_ACCESSED_SHIFT
	#define PT_HAVE_ACCESSED_DIRTY(mmu) true
	#ifdef CONFIG_X86_64
	#define PT_MAX_FULL_LEVELS 4
	#define CMPXCHG cmpxchg
	#else
	#define CMPXCHG cmpxchg64
	#define PT_MAX_FULL_LEVELS 2
	#endif
#elif PTTYPE == 32
	#define pt_element_t u32
	#define guest_walker guest_walker32
	#define FNAME(name) paging##32_##name
	#define PT_BASE_ADDR_MASK PT32_BASE_ADDR_MASK
	#define PT_LVL_ADDR_MASK(lvl) PT32_LVL_ADDR_MASK(lvl)
	#define PT_LVL_OFFSET_MASK(lvl) PT32_LVL_OFFSET_MASK(lvl)
	#define PT_INDEX(addr, level) PT32_INDEX(addr, level)
	#define PT_LEVEL_BITS PT32_LEVEL_BITS
	#define PT_MAX_FULL_LEVELS 2
	#define PT_GUEST_DIRTY_SHIFT PT_DIRTY_SHIFT
	#define PT_GUEST_ACCESSED_SHIFT PT_ACCESSED_SHIFT
	#define PT_HAVE_ACCESSED_DIRTY(mmu) true
	#define CMPXCHG cmpxchg
#elif PTTYPE == PTTYPE_EPT
	#define pt_element_t u64
	#define guest_walker guest_walkerEPT
	#define FNAME(name) ept_##name
	#define PT_BASE_ADDR_MASK PT64_BASE_ADDR_MASK
	#define PT_LVL_ADDR_MASK(lvl) PT64_LVL_ADDR_MASK(lvl)
	#define PT_LVL_OFFSET_MASK(lvl) PT64_LVL_OFFSET_MASK(lvl)
	#define PT_INDEX(addr, level) PT64_INDEX(addr, level)
	#define PT_LEVEL_BITS PT64_LEVEL_BITS
	#define PT_GUEST_DIRTY_SHIFT 9
	#define PT_GUEST_ACCESSED_SHIFT 8
	#define PT_HAVE_ACCESSED_DIRTY(mmu) ((mmu)->ept_ad)
	#define CMPXCHG cmpxchg64
	#define PT_MAX_FULL_LEVELS 4
#else
	#error Invalid PTTYPE value
#endif

#define PT_GUEST_DIRTY_MASK    (1 << PT_GUEST_DIRTY_SHIFT)
#define PT_GUEST_ACCESSED_MASK (1 << PT_GUEST_ACCESSED_SHIFT)

#define gpte_to_gfn_lvl FNAME(gpte_to_gfn_lvl)
#define gpte_to_gfn(pte) gpte_to_gfn_lvl((pte), PT_PAGE_TABLE_LEVEL)

/*
 * The guest_walker structure emulates the behavior of the hardware page
 * table walker.
 */
struct guest_walker {
	int level;
	unsigned max_level;
	gfn_t table_gfn[PT_MAX_FULL_LEVELS];
	pt_element_t ptes[PT_MAX_FULL_LEVELS];
	pt_element_t prefetch_ptes[PTE_PREFETCH_NUM];
	gpa_t pte_gpa[PT_MAX_FULL_LEVELS];
	pt_element_t __user *ptep_user[PT_MAX_FULL_LEVELS];
	bool pte_writable[PT_MAX_FULL_LEVELS];
	unsigned pt_access;
	unsigned pte_access;
	gfn_t gfn;
	struct x86_exception fault;
};

static gfn_t gpte_to_gfn_lvl(pt_element_t gpte, int lvl)
{
	return (gpte & PT_LVL_ADDR_MASK(lvl)) >> PAGE_SHIFT;
}

static inline void FNAME(protect_clean_gpte)(struct kvm_mmu *mmu, unsigned *access,
					     unsigned gpte)
{
	unsigned mask;

	/* dirty bit is not supported, so no need to track it */
	if (!PT_HAVE_ACCESSED_DIRTY(mmu))
		return;

	BUILD_BUG_ON(PT_WRITABLE_MASK != ACC_WRITE_MASK);

	mask = (unsigned)~ACC_WRITE_MASK;
	/* Allow write access to dirty gptes */
	mask |= (gpte >> (PT_GUEST_DIRTY_SHIFT - PT_WRITABLE_SHIFT)) &
		PT_WRITABLE_MASK;
	*access &= mask;
}

static inline int FNAME(is_present_gpte)(unsigned long pte)
{
#if PTTYPE != PTTYPE_EPT
	return pte & PT_PRESENT_MASK;
#else
	return pte & 7;
#endif
}

static int FNAME(cmpxchg_gpte)(struct kvm_vcpu *vcpu, struct kvm_mmu *mmu,
			       pt_element_t __user *ptep_user, unsigned index,
			       pt_element_t orig_pte, pt_element_t new_pte)
{
	int npages;
	pt_element_t ret;
	pt_element_t *table;
	struct page *page;

<<<<<<< HEAD
	npages = get_user_pages_fast((unsigned long)ptep_user, 1, FOLL_WRITE, &page);
	/* Check if the user is doing something meaningless. */
	if (unlikely(npages != 1))
		return -EFAULT;

	table = kmap_atomic(page);
	ret = CMPXCHG(&table[index], orig_pte, new_pte);
	kunmap_atomic(table);

	kvm_release_page_dirty(page);
=======
	npages = get_user_pages_fast((unsigned long)ptep_user, 1, 1, &page);
	if (likely(npages == 1)) {
		table = kmap_atomic(page);
		ret = CMPXCHG(&table[index], orig_pte, new_pte);
		kunmap_atomic(table);

		kvm_release_page_dirty(page);
	} else {
		struct vm_area_struct *vma;
		unsigned long vaddr = (unsigned long)ptep_user & PAGE_MASK;
		unsigned long pfn;
		unsigned long paddr;

		down_read(&current->mm->mmap_sem);
		vma = find_vma_intersection(current->mm, vaddr, vaddr + PAGE_SIZE);
		if (!vma || !(vma->vm_flags & VM_PFNMAP)) {
			up_read(&current->mm->mmap_sem);
			return -EFAULT;
		}
		pfn = ((vaddr - vma->vm_start) >> PAGE_SHIFT) + vma->vm_pgoff;
		paddr = pfn << PAGE_SHIFT;
		table = memremap(paddr, PAGE_SIZE, MEMREMAP_WB);
		if (!table) {
			up_read(&current->mm->mmap_sem);
			return -EFAULT;
		}
		ret = CMPXCHG(&table[index], orig_pte, new_pte);
		memunmap(table);
		up_read(&current->mm->mmap_sem);
	}
>>>>>>> c011d23b

	return (ret != orig_pte);
}

static bool FNAME(prefetch_invalid_gpte)(struct kvm_vcpu *vcpu,
				  struct kvm_mmu_page *sp, u64 *spte,
				  u64 gpte)
{
	if (is_rsvd_bits_set(vcpu->arch.mmu, gpte, PT_PAGE_TABLE_LEVEL))
		goto no_present;

	if (!FNAME(is_present_gpte)(gpte))
		goto no_present;

	/* if accessed bit is not supported prefetch non accessed gpte */
	if (PT_HAVE_ACCESSED_DIRTY(vcpu->arch.mmu) &&
	    !(gpte & PT_GUEST_ACCESSED_MASK))
		goto no_present;

	return false;

no_present:
	drop_spte(vcpu->kvm, spte);
	return true;
}

/*
 * For PTTYPE_EPT, a page table can be executable but not readable
 * on supported processors. Therefore, set_spte does not automatically
 * set bit 0 if execute only is supported. Here, we repurpose ACC_USER_MASK
 * to signify readability since it isn't used in the EPT case
 */
static inline unsigned FNAME(gpte_access)(u64 gpte)
{
	unsigned access;
#if PTTYPE == PTTYPE_EPT
	access = ((gpte & VMX_EPT_WRITABLE_MASK) ? ACC_WRITE_MASK : 0) |
		((gpte & VMX_EPT_EXECUTABLE_MASK) ? ACC_EXEC_MASK : 0) |
		((gpte & VMX_EPT_READABLE_MASK) ? ACC_USER_MASK : 0);
#else
	BUILD_BUG_ON(ACC_EXEC_MASK != PT_PRESENT_MASK);
	BUILD_BUG_ON(ACC_EXEC_MASK != 1);
	access = gpte & (PT_WRITABLE_MASK | PT_USER_MASK | PT_PRESENT_MASK);
	/* Combine NX with P (which is set here) to get ACC_EXEC_MASK.  */
	access ^= (gpte >> PT64_NX_SHIFT);
#endif

	return access;
}

static int FNAME(update_accessed_dirty_bits)(struct kvm_vcpu *vcpu,
					     struct kvm_mmu *mmu,
					     struct guest_walker *walker,
					     int write_fault)
{
	unsigned level, index;
	pt_element_t pte, orig_pte;
	pt_element_t __user *ptep_user;
	gfn_t table_gfn;
	int ret;

	/* dirty/accessed bits are not supported, so no need to update them */
	if (!PT_HAVE_ACCESSED_DIRTY(mmu))
		return 0;

	for (level = walker->max_level; level >= walker->level; --level) {
		pte = orig_pte = walker->ptes[level - 1];
		table_gfn = walker->table_gfn[level - 1];
		ptep_user = walker->ptep_user[level - 1];
		index = offset_in_page(ptep_user) / sizeof(pt_element_t);
		if (!(pte & PT_GUEST_ACCESSED_MASK)) {
			trace_kvm_mmu_set_accessed_bit(table_gfn, index, sizeof(pte));
			pte |= PT_GUEST_ACCESSED_MASK;
		}
		if (level == walker->level && write_fault &&
				!(pte & PT_GUEST_DIRTY_MASK)) {
			trace_kvm_mmu_set_dirty_bit(table_gfn, index, sizeof(pte));
#if PTTYPE == PTTYPE_EPT
			if (kvm_arch_write_log_dirty(vcpu))
				return -EINVAL;
#endif
			pte |= PT_GUEST_DIRTY_MASK;
		}
		if (pte == orig_pte)
			continue;

		/*
		 * If the slot is read-only, simply do not process the accessed
		 * and dirty bits.  This is the correct thing to do if the slot
		 * is ROM, and page tables in read-as-ROM/write-as-MMIO slots
		 * are only supported if the accessed and dirty bits are already
		 * set in the ROM (so that MMIO writes are never needed).
		 *
		 * Note that NPT does not allow this at all and faults, since
		 * it always wants nested page table entries for the guest
		 * page tables to be writable.  And EPT works but will simply
		 * overwrite the read-only memory to set the accessed and dirty
		 * bits.
		 */
		if (unlikely(!walker->pte_writable[level - 1]))
			continue;

		ret = FNAME(cmpxchg_gpte)(vcpu, mmu, ptep_user, index, orig_pte, pte);
		if (ret)
			return ret;

		kvm_vcpu_mark_page_dirty(vcpu, table_gfn);
		walker->ptes[level - 1] = pte;
	}
	return 0;
}

static inline unsigned FNAME(gpte_pkeys)(struct kvm_vcpu *vcpu, u64 gpte)
{
	unsigned pkeys = 0;
#if PTTYPE == 64
	pte_t pte = {.pte = gpte};

	pkeys = pte_flags_pkey(pte_flags(pte));
#endif
	return pkeys;
}

/*
 * Fetch a guest pte for a guest virtual address
 */
static int FNAME(walk_addr_generic)(struct guest_walker *walker,
				    struct kvm_vcpu *vcpu, struct kvm_mmu *mmu,
				    gva_t addr, u32 access)
{
	int ret;
	pt_element_t pte;
	pt_element_t __user *uninitialized_var(ptep_user);
	gfn_t table_gfn;
	u64 pt_access, pte_access;
	unsigned index, accessed_dirty, pte_pkey;
	unsigned nested_access;
	gpa_t pte_gpa;
	bool have_ad;
	int offset;
	u64 walk_nx_mask = 0;
	const int write_fault = access & PFERR_WRITE_MASK;
	const int user_fault  = access & PFERR_USER_MASK;
	const int fetch_fault = access & PFERR_FETCH_MASK;
	u16 errcode = 0;
	gpa_t real_gpa;
	gfn_t gfn;

	trace_kvm_mmu_pagetable_walk(addr, access);
retry_walk:
	walker->level = mmu->root_level;
	pte           = mmu->get_cr3(vcpu);
	have_ad       = PT_HAVE_ACCESSED_DIRTY(mmu);

#if PTTYPE == 64
	walk_nx_mask = 1ULL << PT64_NX_SHIFT;
	if (walker->level == PT32E_ROOT_LEVEL) {
		pte = mmu->get_pdptr(vcpu, (addr >> 30) & 3);
		trace_kvm_mmu_paging_element(pte, walker->level);
		if (!FNAME(is_present_gpte)(pte))
			goto error;
		--walker->level;
	}
#endif
	walker->max_level = walker->level;
	ASSERT(!(is_long_mode(vcpu) && !is_pae(vcpu)));

	/*
	 * FIXME: on Intel processors, loads of the PDPTE registers for PAE paging
	 * by the MOV to CR instruction are treated as reads and do not cause the
	 * processor to set the dirty flag in any EPT paging-structure entry.
	 */
	nested_access = (have_ad ? PFERR_WRITE_MASK : 0) | PFERR_USER_MASK;

	pte_access = ~0;
	++walker->level;

	do {
		gfn_t real_gfn;
		unsigned long host_addr;

		pt_access = pte_access;
		--walker->level;

		index = PT_INDEX(addr, walker->level);
		table_gfn = gpte_to_gfn(pte);
		offset    = index * sizeof(pt_element_t);
		pte_gpa   = gfn_to_gpa(table_gfn) + offset;

		BUG_ON(walker->level < 1);
		walker->table_gfn[walker->level - 1] = table_gfn;
		walker->pte_gpa[walker->level - 1] = pte_gpa;

		real_gfn = mmu->translate_gpa(vcpu, gfn_to_gpa(table_gfn),
					      nested_access,
					      &walker->fault);

		/*
		 * FIXME: This can happen if emulation (for of an INS/OUTS
		 * instruction) triggers a nested page fault.  The exit
		 * qualification / exit info field will incorrectly have
		 * "guest page access" as the nested page fault's cause,
		 * instead of "guest page structure access".  To fix this,
		 * the x86_exception struct should be augmented with enough
		 * information to fix the exit_qualification or exit_info_1
		 * fields.
		 */
		if (unlikely(real_gfn == UNMAPPED_GVA))
			return 0;

		real_gfn = gpa_to_gfn(real_gfn);

		host_addr = kvm_vcpu_gfn_to_hva_prot(vcpu, real_gfn,
					    &walker->pte_writable[walker->level - 1]);
		if (unlikely(kvm_is_error_hva(host_addr)))
			goto error;

		ptep_user = (pt_element_t __user *)((void *)host_addr + offset);
		if (unlikely(__copy_from_user(&pte, ptep_user, sizeof(pte))))
			goto error;
		walker->ptep_user[walker->level - 1] = ptep_user;

		trace_kvm_mmu_paging_element(pte, walker->level);

		/*
		 * Inverting the NX it lets us AND it like other
		 * permission bits.
		 */
		pte_access = pt_access & (pte ^ walk_nx_mask);

		if (unlikely(!FNAME(is_present_gpte)(pte)))
			goto error;

		if (unlikely(is_rsvd_bits_set(mmu, pte, walker->level))) {
			errcode = PFERR_RSVD_MASK | PFERR_PRESENT_MASK;
			goto error;
		}

		walker->ptes[walker->level - 1] = pte;
	} while (!is_last_gpte(mmu, walker->level, pte));

	pte_pkey = FNAME(gpte_pkeys)(vcpu, pte);
	accessed_dirty = have_ad ? pte_access & PT_GUEST_ACCESSED_MASK : 0;

	/* Convert to ACC_*_MASK flags for struct guest_walker.  */
	walker->pt_access = FNAME(gpte_access)(pt_access ^ walk_nx_mask);
	walker->pte_access = FNAME(gpte_access)(pte_access ^ walk_nx_mask);
	errcode = permission_fault(vcpu, mmu, walker->pte_access, pte_pkey, access);
	if (unlikely(errcode))
		goto error;

	gfn = gpte_to_gfn_lvl(pte, walker->level);
	gfn += (addr & PT_LVL_OFFSET_MASK(walker->level)) >> PAGE_SHIFT;

	if (PTTYPE == 32 && walker->level == PT_DIRECTORY_LEVEL && is_cpuid_PSE36())
		gfn += pse36_gfn_delta(pte);

	real_gpa = mmu->translate_gpa(vcpu, gfn_to_gpa(gfn), access, &walker->fault);
	if (real_gpa == UNMAPPED_GVA)
		return 0;

	walker->gfn = real_gpa >> PAGE_SHIFT;

	if (!write_fault)
		FNAME(protect_clean_gpte)(mmu, &walker->pte_access, pte);
	else
		/*
		 * On a write fault, fold the dirty bit into accessed_dirty.
		 * For modes without A/D bits support accessed_dirty will be
		 * always clear.
		 */
		accessed_dirty &= pte >>
			(PT_GUEST_DIRTY_SHIFT - PT_GUEST_ACCESSED_SHIFT);

	if (unlikely(!accessed_dirty)) {
		ret = FNAME(update_accessed_dirty_bits)(vcpu, mmu, walker, write_fault);
		if (unlikely(ret < 0))
			goto error;
		else if (ret)
			goto retry_walk;
	}

	pgprintk("%s: pte %llx pte_access %x pt_access %x\n",
		 __func__, (u64)pte, walker->pte_access, walker->pt_access);
	return 1;

error:
	errcode |= write_fault | user_fault;
	if (fetch_fault && (mmu->nx ||
			    kvm_read_cr4_bits(vcpu, X86_CR4_SMEP)))
		errcode |= PFERR_FETCH_MASK;

	walker->fault.vector = PF_VECTOR;
	walker->fault.error_code_valid = true;
	walker->fault.error_code = errcode;

#if PTTYPE == PTTYPE_EPT
	/*
	 * Use PFERR_RSVD_MASK in error_code to to tell if EPT
	 * misconfiguration requires to be injected. The detection is
	 * done by is_rsvd_bits_set() above.
	 *
	 * We set up the value of exit_qualification to inject:
	 * [2:0] - Derive from the access bits. The exit_qualification might be
	 *         out of date if it is serving an EPT misconfiguration.
	 * [5:3] - Calculated by the page walk of the guest EPT page tables
	 * [7:8] - Derived from [7:8] of real exit_qualification
	 *
	 * The other bits are set to 0.
	 */
	if (!(errcode & PFERR_RSVD_MASK)) {
		vcpu->arch.exit_qualification &= 0x180;
		if (write_fault)
			vcpu->arch.exit_qualification |= EPT_VIOLATION_ACC_WRITE;
		if (user_fault)
			vcpu->arch.exit_qualification |= EPT_VIOLATION_ACC_READ;
		if (fetch_fault)
			vcpu->arch.exit_qualification |= EPT_VIOLATION_ACC_INSTR;
		vcpu->arch.exit_qualification |= (pte_access & 0x7) << 3;
	}
#endif
	walker->fault.address = addr;
	walker->fault.nested_page_fault = mmu != vcpu->arch.walk_mmu;

	trace_kvm_mmu_walker_error(walker->fault.error_code);
	return 0;
}

static int FNAME(walk_addr)(struct guest_walker *walker,
			    struct kvm_vcpu *vcpu, gva_t addr, u32 access)
{
	return FNAME(walk_addr_generic)(walker, vcpu, vcpu->arch.mmu, addr,
					access);
}

#if PTTYPE != PTTYPE_EPT
static int FNAME(walk_addr_nested)(struct guest_walker *walker,
				   struct kvm_vcpu *vcpu, gva_t addr,
				   u32 access)
{
	return FNAME(walk_addr_generic)(walker, vcpu, &vcpu->arch.nested_mmu,
					addr, access);
}
#endif

static bool
FNAME(prefetch_gpte)(struct kvm_vcpu *vcpu, struct kvm_mmu_page *sp,
		     u64 *spte, pt_element_t gpte, bool no_dirty_log)
{
	unsigned pte_access;
	gfn_t gfn;
	kvm_pfn_t pfn;

	if (FNAME(prefetch_invalid_gpte)(vcpu, sp, spte, gpte))
		return false;

	pgprintk("%s: gpte %llx spte %p\n", __func__, (u64)gpte, spte);

	gfn = gpte_to_gfn(gpte);
	pte_access = sp->role.access & FNAME(gpte_access)(gpte);
	FNAME(protect_clean_gpte)(vcpu->arch.mmu, &pte_access, gpte);
	pfn = pte_prefetch_gfn_to_pfn(vcpu, gfn,
			no_dirty_log && (pte_access & ACC_WRITE_MASK));
	if (is_error_pfn(pfn))
		return false;

	/*
	 * we call mmu_set_spte() with host_writable = true because
	 * pte_prefetch_gfn_to_pfn always gets a writable pfn.
	 */
	mmu_set_spte(vcpu, spte, pte_access, 0, PT_PAGE_TABLE_LEVEL, gfn, pfn,
		     true, true);

	return true;
}

static void FNAME(update_pte)(struct kvm_vcpu *vcpu, struct kvm_mmu_page *sp,
			      u64 *spte, const void *pte)
{
	pt_element_t gpte = *(const pt_element_t *)pte;

	FNAME(prefetch_gpte)(vcpu, sp, spte, gpte, false);
}

static bool FNAME(gpte_changed)(struct kvm_vcpu *vcpu,
				struct guest_walker *gw, int level)
{
	pt_element_t curr_pte;
	gpa_t base_gpa, pte_gpa = gw->pte_gpa[level - 1];
	u64 mask;
	int r, index;

	if (level == PT_PAGE_TABLE_LEVEL) {
		mask = PTE_PREFETCH_NUM * sizeof(pt_element_t) - 1;
		base_gpa = pte_gpa & ~mask;
		index = (pte_gpa - base_gpa) / sizeof(pt_element_t);

		r = kvm_vcpu_read_guest_atomic(vcpu, base_gpa,
				gw->prefetch_ptes, sizeof(gw->prefetch_ptes));
		curr_pte = gw->prefetch_ptes[index];
	} else
		r = kvm_vcpu_read_guest_atomic(vcpu, pte_gpa,
				  &curr_pte, sizeof(curr_pte));

	return r || curr_pte != gw->ptes[level - 1];
}

static void FNAME(pte_prefetch)(struct kvm_vcpu *vcpu, struct guest_walker *gw,
				u64 *sptep)
{
	struct kvm_mmu_page *sp;
	pt_element_t *gptep = gw->prefetch_ptes;
	u64 *spte;
	int i;

	sp = page_header(__pa(sptep));

	if (sp->role.level > PT_PAGE_TABLE_LEVEL)
		return;

	if (sp->role.direct)
		return __direct_pte_prefetch(vcpu, sp, sptep);

	i = (sptep - sp->spt) & ~(PTE_PREFETCH_NUM - 1);
	spte = sp->spt + i;

	for (i = 0; i < PTE_PREFETCH_NUM; i++, spte++) {
		if (spte == sptep)
			continue;

		if (is_shadow_present_pte(*spte))
			continue;

		if (!FNAME(prefetch_gpte)(vcpu, sp, spte, gptep[i], true))
			break;
	}
}

/*
 * Fetch a shadow pte for a specific level in the paging hierarchy.
 * If the guest tries to write a write-protected page, we need to
 * emulate this operation, return 1 to indicate this case.
 */
static int FNAME(fetch)(struct kvm_vcpu *vcpu, gva_t addr,
			 struct guest_walker *gw,
			 int write_fault, int hlevel,
			 kvm_pfn_t pfn, bool map_writable, bool prefault)
{
	struct kvm_mmu_page *sp = NULL;
	struct kvm_shadow_walk_iterator it;
	unsigned direct_access, access = gw->pt_access;
	int top_level, ret;

	direct_access = gw->pte_access;

	top_level = vcpu->arch.mmu->root_level;
	if (top_level == PT32E_ROOT_LEVEL)
		top_level = PT32_ROOT_LEVEL;
	/*
	 * Verify that the top-level gpte is still there.  Since the page
	 * is a root page, it is either write protected (and cannot be
	 * changed from now on) or it is invalid (in which case, we don't
	 * really care if it changes underneath us after this point).
	 */
	if (FNAME(gpte_changed)(vcpu, gw, top_level))
		goto out_gpte_changed;

	if (!VALID_PAGE(vcpu->arch.mmu->root_hpa))
		goto out_gpte_changed;

	for (shadow_walk_init(&it, vcpu, addr);
	     shadow_walk_okay(&it) && it.level > gw->level;
	     shadow_walk_next(&it)) {
		gfn_t table_gfn;

		clear_sp_write_flooding_count(it.sptep);
		drop_large_spte(vcpu, it.sptep);

		sp = NULL;
		if (!is_shadow_present_pte(*it.sptep)) {
			table_gfn = gw->table_gfn[it.level - 2];
			sp = kvm_mmu_get_page(vcpu, table_gfn, addr, it.level-1,
					      false, access);
		}

		/*
		 * Verify that the gpte in the page we've just write
		 * protected is still there.
		 */
		if (FNAME(gpte_changed)(vcpu, gw, it.level - 1))
			goto out_gpte_changed;

		if (sp)
			link_shadow_page(vcpu, it.sptep, sp);
	}

	for (;
	     shadow_walk_okay(&it) && it.level > hlevel;
	     shadow_walk_next(&it)) {
		gfn_t direct_gfn;

		clear_sp_write_flooding_count(it.sptep);
		validate_direct_spte(vcpu, it.sptep, direct_access);

		drop_large_spte(vcpu, it.sptep);

		if (is_shadow_present_pte(*it.sptep))
			continue;

		direct_gfn = gw->gfn & ~(KVM_PAGES_PER_HPAGE(it.level) - 1);

		sp = kvm_mmu_get_page(vcpu, direct_gfn, addr, it.level-1,
				      true, direct_access);
		link_shadow_page(vcpu, it.sptep, sp);
	}

	clear_sp_write_flooding_count(it.sptep);
	ret = mmu_set_spte(vcpu, it.sptep, gw->pte_access, write_fault,
			   it.level, gw->gfn, pfn, prefault, map_writable);
	FNAME(pte_prefetch)(vcpu, gw, it.sptep);

	return ret;

out_gpte_changed:
	kvm_release_pfn_clean(pfn);
	return RET_PF_RETRY;
}

 /*
 * To see whether the mapped gfn can write its page table in the current
 * mapping.
 *
 * It is the helper function of FNAME(page_fault). When guest uses large page
 * size to map the writable gfn which is used as current page table, we should
 * force kvm to use small page size to map it because new shadow page will be
 * created when kvm establishes shadow page table that stop kvm using large
 * page size. Do it early can avoid unnecessary #PF and emulation.
 *
 * @write_fault_to_shadow_pgtable will return true if the fault gfn is
 * currently used as its page table.
 *
 * Note: the PDPT page table is not checked for PAE-32 bit guest. It is ok
 * since the PDPT is always shadowed, that means, we can not use large page
 * size to map the gfn which is used as PDPT.
 */
static bool
FNAME(is_self_change_mapping)(struct kvm_vcpu *vcpu,
			      struct guest_walker *walker, int user_fault,
			      bool *write_fault_to_shadow_pgtable)
{
	int level;
	gfn_t mask = ~(KVM_PAGES_PER_HPAGE(walker->level) - 1);
	bool self_changed = false;

	if (!(walker->pte_access & ACC_WRITE_MASK ||
	      (!is_write_protection(vcpu) && !user_fault)))
		return false;

	for (level = walker->level; level <= walker->max_level; level++) {
		gfn_t gfn = walker->gfn ^ walker->table_gfn[level - 1];

		self_changed |= !(gfn & mask);
		*write_fault_to_shadow_pgtable |= !gfn;
	}

	return self_changed;
}

/*
 * Page fault handler.  There are several causes for a page fault:
 *   - there is no shadow pte for the guest pte
 *   - write access through a shadow pte marked read only so that we can set
 *     the dirty bit
 *   - write access to a shadow pte marked read only so we can update the page
 *     dirty bitmap, when userspace requests it
 *   - mmio access; in this case we will never install a present shadow pte
 *   - normal guest page fault due to the guest pte marked not present, not
 *     writable, or not executable
 *
 *  Returns: 1 if we need to emulate the instruction, 0 otherwise, or
 *           a negative value on error.
 */
static int FNAME(page_fault)(struct kvm_vcpu *vcpu, gva_t addr, u32 error_code,
			     bool prefault)
{
	int write_fault = error_code & PFERR_WRITE_MASK;
	int user_fault = error_code & PFERR_USER_MASK;
	struct guest_walker walker;
	int r;
	kvm_pfn_t pfn;
	int level = PT_PAGE_TABLE_LEVEL;
	bool force_pt_level = false;
	unsigned long mmu_seq;
	bool map_writable, is_self_change_mapping;

	pgprintk("%s: addr %lx err %x\n", __func__, addr, error_code);

	r = mmu_topup_memory_caches(vcpu);
	if (r)
		return r;

	/*
	 * If PFEC.RSVD is set, this is a shadow page fault.
	 * The bit needs to be cleared before walking guest page tables.
	 */
	error_code &= ~PFERR_RSVD_MASK;

	/*
	 * Look up the guest pte for the faulting address.
	 */
	r = FNAME(walk_addr)(&walker, vcpu, addr, error_code);

	/*
	 * The page is not mapped by the guest.  Let the guest handle it.
	 */
	if (!r) {
		pgprintk("%s: guest page fault\n", __func__);
		if (!prefault)
			inject_page_fault(vcpu, &walker.fault);

		return RET_PF_RETRY;
	}

	if (page_fault_handle_page_track(vcpu, error_code, walker.gfn)) {
		shadow_page_table_clear_flood(vcpu, addr);
		return RET_PF_EMULATE;
	}

	vcpu->arch.write_fault_to_shadow_pgtable = false;

	is_self_change_mapping = FNAME(is_self_change_mapping)(vcpu,
	      &walker, user_fault, &vcpu->arch.write_fault_to_shadow_pgtable);

	if (walker.level >= PT_DIRECTORY_LEVEL && !is_self_change_mapping) {
		level = mapping_level(vcpu, walker.gfn, &force_pt_level);
		if (likely(!force_pt_level)) {
			level = min(walker.level, level);
			walker.gfn = walker.gfn & ~(KVM_PAGES_PER_HPAGE(level) - 1);
		}
	} else
		force_pt_level = true;

	mmu_seq = vcpu->kvm->mmu_notifier_seq;
	smp_rmb();

	if (try_async_pf(vcpu, prefault, walker.gfn, addr, &pfn, write_fault,
			 &map_writable))
		return RET_PF_RETRY;

	if (handle_abnormal_pfn(vcpu, addr, walker.gfn, pfn, walker.pte_access, &r))
		return r;

	/*
	 * Do not change pte_access if the pfn is a mmio page, otherwise
	 * we will cache the incorrect access into mmio spte.
	 */
	if (write_fault && !(walker.pte_access & ACC_WRITE_MASK) &&
	     !is_write_protection(vcpu) && !user_fault &&
	      !is_noslot_pfn(pfn)) {
		walker.pte_access |= ACC_WRITE_MASK;
		walker.pte_access &= ~ACC_USER_MASK;

		/*
		 * If we converted a user page to a kernel page,
		 * so that the kernel can write to it when cr0.wp=0,
		 * then we should prevent the kernel from executing it
		 * if SMEP is enabled.
		 */
		if (kvm_read_cr4_bits(vcpu, X86_CR4_SMEP))
			walker.pte_access &= ~ACC_EXEC_MASK;
	}

	spin_lock(&vcpu->kvm->mmu_lock);
	if (mmu_notifier_retry(vcpu->kvm, mmu_seq))
		goto out_unlock;

	kvm_mmu_audit(vcpu, AUDIT_PRE_PAGE_FAULT);
	if (make_mmu_pages_available(vcpu) < 0)
		goto out_unlock;
	if (!force_pt_level)
		transparent_hugepage_adjust(vcpu, &walker.gfn, &pfn, &level);
	r = FNAME(fetch)(vcpu, addr, &walker, write_fault,
			 level, pfn, map_writable, prefault);
	++vcpu->stat.pf_fixed;
	kvm_mmu_audit(vcpu, AUDIT_POST_PAGE_FAULT);
	spin_unlock(&vcpu->kvm->mmu_lock);

	return r;

out_unlock:
	spin_unlock(&vcpu->kvm->mmu_lock);
	kvm_release_pfn_clean(pfn);
	return RET_PF_RETRY;
}

static gpa_t FNAME(get_level1_sp_gpa)(struct kvm_mmu_page *sp)
{
	int offset = 0;

	WARN_ON(sp->role.level != PT_PAGE_TABLE_LEVEL);

	if (PTTYPE == 32)
		offset = sp->role.quadrant << PT64_LEVEL_BITS;

	return gfn_to_gpa(sp->gfn) + offset * sizeof(pt_element_t);
}

static void FNAME(invlpg)(struct kvm_vcpu *vcpu, gva_t gva, hpa_t root_hpa)
{
	struct kvm_shadow_walk_iterator iterator;
	struct kvm_mmu_page *sp;
	int level;
	u64 *sptep;

	vcpu_clear_mmio_info(vcpu, gva);

	/*
	 * No need to check return value here, rmap_can_add() can
	 * help us to skip pte prefetch later.
	 */
	mmu_topup_memory_caches(vcpu);

	if (!VALID_PAGE(root_hpa)) {
		WARN_ON(1);
		return;
	}

	spin_lock(&vcpu->kvm->mmu_lock);
	for_each_shadow_entry_using_root(vcpu, root_hpa, gva, iterator) {
		level = iterator.level;
		sptep = iterator.sptep;

		sp = page_header(__pa(sptep));
		if (is_last_spte(*sptep, level)) {
			pt_element_t gpte;
			gpa_t pte_gpa;

			if (!sp->unsync)
				break;

			pte_gpa = FNAME(get_level1_sp_gpa)(sp);
			pte_gpa += (sptep - sp->spt) * sizeof(pt_element_t);

			if (mmu_page_zap_pte(vcpu->kvm, sp, sptep))
				kvm_flush_remote_tlbs_with_address(vcpu->kvm,
					sp->gfn, KVM_PAGES_PER_HPAGE(sp->role.level));

			if (!rmap_can_add(vcpu))
				break;

			if (kvm_vcpu_read_guest_atomic(vcpu, pte_gpa, &gpte,
						       sizeof(pt_element_t)))
				break;

			FNAME(update_pte)(vcpu, sp, sptep, &gpte);
		}

		if (!is_shadow_present_pte(*sptep) || !sp->unsync_children)
			break;
	}
	spin_unlock(&vcpu->kvm->mmu_lock);
}

static gpa_t FNAME(gva_to_gpa)(struct kvm_vcpu *vcpu, gva_t vaddr, u32 access,
			       struct x86_exception *exception)
{
	struct guest_walker walker;
	gpa_t gpa = UNMAPPED_GVA;
	int r;

	r = FNAME(walk_addr)(&walker, vcpu, vaddr, access);

	if (r) {
		gpa = gfn_to_gpa(walker.gfn);
		gpa |= vaddr & ~PAGE_MASK;
	} else if (exception)
		*exception = walker.fault;

	return gpa;
}

#if PTTYPE != PTTYPE_EPT
static gpa_t FNAME(gva_to_gpa_nested)(struct kvm_vcpu *vcpu, gva_t vaddr,
				      u32 access,
				      struct x86_exception *exception)
{
	struct guest_walker walker;
	gpa_t gpa = UNMAPPED_GVA;
	int r;

	r = FNAME(walk_addr_nested)(&walker, vcpu, vaddr, access);

	if (r) {
		gpa = gfn_to_gpa(walker.gfn);
		gpa |= vaddr & ~PAGE_MASK;
	} else if (exception)
		*exception = walker.fault;

	return gpa;
}
#endif

/*
 * Using the cached information from sp->gfns is safe because:
 * - The spte has a reference to the struct page, so the pfn for a given gfn
 *   can't change unless all sptes pointing to it are nuked first.
 *
 * Note:
 *   We should flush all tlbs if spte is dropped even though guest is
 *   responsible for it. Since if we don't, kvm_mmu_notifier_invalidate_page
 *   and kvm_mmu_notifier_invalidate_range_start detect the mapping page isn't
 *   used by guest then tlbs are not flushed, so guest is allowed to access the
 *   freed pages.
 *   And we increase kvm->tlbs_dirty to delay tlbs flush in this case.
 */
static int FNAME(sync_page)(struct kvm_vcpu *vcpu, struct kvm_mmu_page *sp)
{
	int i, nr_present = 0;
	bool host_writable;
	gpa_t first_pte_gpa;
	int set_spte_ret = 0;

	/* direct kvm_mmu_page can not be unsync. */
	BUG_ON(sp->role.direct);

	first_pte_gpa = FNAME(get_level1_sp_gpa)(sp);

	for (i = 0; i < PT64_ENT_PER_PAGE; i++) {
		unsigned pte_access;
		pt_element_t gpte;
		gpa_t pte_gpa;
		gfn_t gfn;

		if (!sp->spt[i])
			continue;

		pte_gpa = first_pte_gpa + i * sizeof(pt_element_t);

		if (kvm_vcpu_read_guest_atomic(vcpu, pte_gpa, &gpte,
					       sizeof(pt_element_t)))
			return 0;

		if (FNAME(prefetch_invalid_gpte)(vcpu, sp, &sp->spt[i], gpte)) {
			/*
			 * Update spte before increasing tlbs_dirty to make
			 * sure no tlb flush is lost after spte is zapped; see
			 * the comments in kvm_flush_remote_tlbs().
			 */
			smp_wmb();
			vcpu->kvm->tlbs_dirty++;
			continue;
		}

		gfn = gpte_to_gfn(gpte);
		pte_access = sp->role.access;
		pte_access &= FNAME(gpte_access)(gpte);
		FNAME(protect_clean_gpte)(vcpu->arch.mmu, &pte_access, gpte);

		if (sync_mmio_spte(vcpu, &sp->spt[i], gfn, pte_access,
		      &nr_present))
			continue;

		if (gfn != sp->gfns[i]) {
			drop_spte(vcpu->kvm, &sp->spt[i]);
			/*
			 * The same as above where we are doing
			 * prefetch_invalid_gpte().
			 */
			smp_wmb();
			vcpu->kvm->tlbs_dirty++;
			continue;
		}

		nr_present++;

		host_writable = sp->spt[i] & SPTE_HOST_WRITEABLE;

		set_spte_ret |= set_spte(vcpu, &sp->spt[i],
					 pte_access, PT_PAGE_TABLE_LEVEL,
					 gfn, spte_to_pfn(sp->spt[i]),
					 true, false, host_writable);
	}

	if (set_spte_ret & SET_SPTE_NEED_REMOTE_TLB_FLUSH)
		kvm_flush_remote_tlbs(vcpu->kvm);

	return nr_present;
}

#undef pt_element_t
#undef guest_walker
#undef FNAME
#undef PT_BASE_ADDR_MASK
#undef PT_INDEX
#undef PT_LVL_ADDR_MASK
#undef PT_LVL_OFFSET_MASK
#undef PT_LEVEL_BITS
#undef PT_MAX_FULL_LEVELS
#undef gpte_to_gfn
#undef gpte_to_gfn_lvl
#undef CMPXCHG
#undef PT_GUEST_ACCESSED_MASK
#undef PT_GUEST_DIRTY_MASK
#undef PT_GUEST_DIRTY_SHIFT
#undef PT_GUEST_ACCESSED_SHIFT
#undef PT_HAVE_ACCESSED_DIRTY<|MERGE_RESOLUTION|>--- conflicted
+++ resolved
@@ -140,19 +140,7 @@
 	pt_element_t *table;
 	struct page *page;
 
-<<<<<<< HEAD
 	npages = get_user_pages_fast((unsigned long)ptep_user, 1, FOLL_WRITE, &page);
-	/* Check if the user is doing something meaningless. */
-	if (unlikely(npages != 1))
-		return -EFAULT;
-
-	table = kmap_atomic(page);
-	ret = CMPXCHG(&table[index], orig_pte, new_pte);
-	kunmap_atomic(table);
-
-	kvm_release_page_dirty(page);
-=======
-	npages = get_user_pages_fast((unsigned long)ptep_user, 1, 1, &page);
 	if (likely(npages == 1)) {
 		table = kmap_atomic(page);
 		ret = CMPXCHG(&table[index], orig_pte, new_pte);
@@ -182,7 +170,6 @@
 		memunmap(table);
 		up_read(&current->mm->mmap_sem);
 	}
->>>>>>> c011d23b
 
 	return (ret != orig_pte);
 }

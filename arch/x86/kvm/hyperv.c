--- conflicted
+++ resolved
@@ -1552,12 +1552,7 @@
 	 * vcpu->arch.cr3 may not be up-to-date for running vCPUs so we can't
 	 * analyze it here, flush TLB regardless of the specified address space.
 	 */
-<<<<<<< HEAD
-	kvm_make_vcpus_request_mask(kvm,
-				    KVM_REQ_TLB_FLUSH | KVM_REQUEST_NO_WAKEUP,
-=======
 	kvm_make_vcpus_request_mask(kvm, KVM_REQ_HV_TLB_FLUSH,
->>>>>>> 13ffbd8d
 				    NULL, vcpu_mask, &hv_vcpu->tlb_flush);
 
 ret_success:
@@ -2022,7 +2017,7 @@
 			ent->edx |= HV_FEATURE_FREQUENCY_MSRS_AVAILABLE;
 			ent->edx |= HV_FEATURE_GUEST_CRASH_MSR_AVAILABLE;
 
-			ent->ebx |= HV_X64_DEBUGGING;
+			ent->ebx |= HV_DEBUGGING;
 			ent->edx |= HV_X64_GUEST_DEBUGGING_AVAILABLE;
 			ent->edx |= HV_FEATURE_DEBUG_MSRS_AVAILABLE;
 

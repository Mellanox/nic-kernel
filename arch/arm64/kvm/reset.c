--- conflicted
+++ resolved
@@ -245,11 +245,7 @@
  */
 int kvm_reset_vcpu(struct kvm_vcpu *vcpu)
 {
-<<<<<<< HEAD
-	int ret = -EINVAL;
-=======
 	int ret;
->>>>>>> 84569f32
 	bool loaded;
 	u32 pstate;
 
@@ -282,15 +278,10 @@
 	switch (vcpu->arch.target) {
 	default:
 		if (test_bit(KVM_ARM_VCPU_EL1_32BIT, vcpu->arch.features)) {
-<<<<<<< HEAD
-			if (!cpus_have_const_cap(ARM64_HAS_32BIT_EL1))
-				goto out;
-=======
 			if (!cpus_have_const_cap(ARM64_HAS_32BIT_EL1)) {
 				ret = -EINVAL;
 				goto out;
 			}
->>>>>>> 84569f32
 			pstate = VCPU_RESET_PSTATE_SVC;
 		} else {
 			pstate = VCPU_RESET_PSTATE_EL1;
@@ -343,21 +334,12 @@
 }
 
 u32 get_kvm_ipa_limit(void)
-<<<<<<< HEAD
 {
 	return kvm_ipa_limit;
 }
 
 int kvm_set_ipa_limit(void)
 {
-=======
-{
-	return kvm_ipa_limit;
-}
-
-int kvm_set_ipa_limit(void)
-{
->>>>>>> 84569f32
 	unsigned int ipa_max, pa_max, va_max, parange, tgran_2;
 	u64 mmfr0;
 

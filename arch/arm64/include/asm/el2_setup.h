--- conflicted
+++ resolved
@@ -24,15 +24,7 @@
 	 * ID_AA64MMFR4_EL1.E2H0 < 0. On such CPUs HCR_EL2.E2H is RES1, but it
 	 * can reset into an UNKNOWN state and might not read as 1 until it has
 	 * been initialized explicitly.
-<<<<<<< HEAD
-	 * Initalize HCR_EL2.E2H so that later code can rely upon HCR_EL2.E2H
-=======
-	 *
-	 * Fruity CPUs seem to have HCR_EL2.E2H set to RAO/WI, but
-	 * don't advertise it (they predate this relaxation).
-	 *
 	 * Initialize HCR_EL2.E2H so that later code can rely upon HCR_EL2.E2H
->>>>>>> edde0606
 	 * indicating whether the CPU is running in E2H mode.
 	 */
 	mrs_s	x1, SYS_ID_AA64MMFR4_EL1

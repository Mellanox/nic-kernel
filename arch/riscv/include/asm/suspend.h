--- conflicted
+++ resolved
@@ -13,10 +13,6 @@
 	/* Saved and restored by low-level functions */
 	struct pt_regs regs;
 	/* Saved and restored by high-level functions */
-<<<<<<< HEAD
-	unsigned long scratch;
-=======
->>>>>>> 0c383648
 	unsigned long envcfg;
 	unsigned long tvec;
 	unsigned long ie;

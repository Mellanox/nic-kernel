/* SPDX-License-Identifier: GPL-2.0 */
#ifndef __USBAUDIO_ENDPOINT_H
#define __USBAUDIO_ENDPOINT_H

#define SND_USB_ENDPOINT_TYPE_DATA     0
#define SND_USB_ENDPOINT_TYPE_SYNC     1

struct snd_usb_endpoint *snd_usb_get_endpoint(struct snd_usb_audio *chip,
					      int ep_num);

int snd_usb_add_endpoint(struct snd_usb_audio *chip, int ep_num, int type);

struct snd_usb_endpoint *
snd_usb_endpoint_open(struct snd_usb_audio *chip,
		      const struct audioformat *fp,
		      const struct snd_pcm_hw_params *params,
		      bool is_sync_ep);
void snd_usb_endpoint_close(struct snd_usb_audio *chip,
			    struct snd_usb_endpoint *ep);
int snd_usb_endpoint_configure(struct snd_usb_audio *chip,
			       struct snd_usb_endpoint *ep);
<<<<<<< HEAD
=======
int snd_usb_endpoint_get_clock_rate(struct snd_usb_audio *chip, int clock);
>>>>>>> df0cc57e

bool snd_usb_endpoint_compatible(struct snd_usb_audio *chip,
				 struct snd_usb_endpoint *ep,
				 const struct audioformat *fp,
				 const struct snd_pcm_hw_params *params);

void snd_usb_endpoint_set_sync(struct snd_usb_audio *chip,
			       struct snd_usb_endpoint *data_ep,
			       struct snd_usb_endpoint *sync_ep);
void snd_usb_endpoint_set_callback(struct snd_usb_endpoint *ep,
				   int (*prepare)(struct snd_usb_substream *subs,
						  struct urb *urb,
						  bool in_stream_lock),
				   void (*retire)(struct snd_usb_substream *subs,
						  struct urb *urb),
				   struct snd_usb_substream *data_subs);

int snd_usb_endpoint_start(struct snd_usb_endpoint *ep);
void snd_usb_endpoint_stop(struct snd_usb_endpoint *ep, bool keep_pending);
void snd_usb_endpoint_sync_pending_stop(struct snd_usb_endpoint *ep);
void snd_usb_endpoint_suspend(struct snd_usb_endpoint *ep);
int  snd_usb_endpoint_activate(struct snd_usb_endpoint *ep);
void snd_usb_endpoint_release(struct snd_usb_endpoint *ep);
void snd_usb_endpoint_free_all(struct snd_usb_audio *chip);

int snd_usb_endpoint_implicit_feedback_sink(struct snd_usb_endpoint *ep);
int snd_usb_endpoint_next_packet_size(struct snd_usb_endpoint *ep,
				      struct snd_urb_ctx *ctx, int idx,
				      unsigned int avail);
void snd_usb_queue_pending_output_urbs(struct snd_usb_endpoint *ep,
				       bool in_stream_lock);

#endif /* __USBAUDIO_ENDPOINT_H */<|MERGE_RESOLUTION|>--- conflicted
+++ resolved
@@ -19,10 +19,7 @@
 			    struct snd_usb_endpoint *ep);
 int snd_usb_endpoint_configure(struct snd_usb_audio *chip,
 			       struct snd_usb_endpoint *ep);
-<<<<<<< HEAD
-=======
 int snd_usb_endpoint_get_clock_rate(struct snd_usb_audio *chip, int clock);
->>>>>>> df0cc57e
 
 bool snd_usb_endpoint_compatible(struct snd_usb_audio *chip,
 				 struct snd_usb_endpoint *ep,

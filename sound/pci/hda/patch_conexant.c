/*
 * HD audio interface patch for Conexant HDA audio codec
 *
 * Copyright (c) 2006 Pototskiy Akex <alex.pototskiy@gmail.com>
 * 		      Takashi Iwai <tiwai@suse.de>
 * 		      Tobin Davis  <tdavis@dsl-only.net>
 *
 *  This driver is free software; you can redistribute it and/or modify
 *  it under the terms of the GNU General Public License as published by
 *  the Free Software Foundation; either version 2 of the License, or
 *  (at your option) any later version.
 *
 *  This driver is distributed in the hope that it will be useful,
 *  but WITHOUT ANY WARRANTY; without even the implied warranty of
 *  MERCHANTABILITY or FITNESS FOR A PARTICULAR PURPOSE.  See the
 *  GNU General Public License for more details.
 *
 *  You should have received a copy of the GNU General Public License
 *  along with this program; if not, write to the Free Software
 *  Foundation, Inc., 59 Temple Place, Suite 330, Boston, MA  02111-1307 USA
 */

#include <linux/init.h>
#include <linux/delay.h>
#include <linux/slab.h>
#include <linux/module.h>
#include <sound/core.h>
#include <sound/jack.h>

#include <sound/hda_codec.h>
#include "hda_local.h"
#include "hda_auto_parser.h"
#include "hda_beep.h"
#include "hda_jack.h"
#include "hda_generic.h"

struct conexant_spec {
	struct hda_gen_spec gen;

	/* extra EAPD pins */
	unsigned int num_eapds;
	hda_nid_t eapds[4];
	bool dynamic_eapd;
	hda_nid_t mute_led_eapd;

	unsigned int parse_flags; /* flag for snd_hda_parse_pin_defcfg() */

	/* OPLC XO specific */
	bool recording;
	bool dc_enable;
	unsigned int dc_input_bias; /* offset into olpc_xo_dc_bias */
	struct nid_path *dc_mode_path;

	int mute_led_polarity;
	unsigned int gpio_led;
	unsigned int gpio_mute_led_mask;
	unsigned int gpio_mic_led_mask;

};


#ifdef CONFIG_SND_HDA_INPUT_BEEP
/* additional beep mixers; private_value will be overwritten */
static const struct snd_kcontrol_new cxt_beep_mixer[] = {
	HDA_CODEC_VOLUME_MONO("Beep Playback Volume", 0, 1, 0, HDA_OUTPUT),
	HDA_CODEC_MUTE_BEEP_MONO("Beep Playback Switch", 0, 1, 0, HDA_OUTPUT),
};

static int set_beep_amp(struct conexant_spec *spec, hda_nid_t nid,
			int idx, int dir)
{
	struct snd_kcontrol_new *knew;
	unsigned int beep_amp = HDA_COMPOSE_AMP_VAL(nid, 1, idx, dir);
	int i;

	spec->gen.beep_nid = nid;
	for (i = 0; i < ARRAY_SIZE(cxt_beep_mixer); i++) {
		knew = snd_hda_gen_add_kctl(&spec->gen, NULL,
					    &cxt_beep_mixer[i]);
		if (!knew)
			return -ENOMEM;
		knew->private_value = beep_amp;
	}
	return 0;
}

static int cx_auto_parse_beep(struct hda_codec *codec)
{
	struct conexant_spec *spec = codec->spec;
	hda_nid_t nid;

	for_each_hda_codec_node(nid, codec)
		if (get_wcaps_type(get_wcaps(codec, nid)) == AC_WID_BEEP)
			return set_beep_amp(spec, nid, 0, HDA_OUTPUT);
	return 0;
}
#else
#define cx_auto_parse_beep(codec)	0
#endif

/*
 * Automatic parser for CX20641 & co
 */

/* parse EAPDs */
static void cx_auto_parse_eapd(struct hda_codec *codec)
{
	struct conexant_spec *spec = codec->spec;
	hda_nid_t nid;

	for_each_hda_codec_node(nid, codec) {
		if (get_wcaps_type(get_wcaps(codec, nid)) != AC_WID_PIN)
			continue;
		if (!(snd_hda_query_pin_caps(codec, nid) & AC_PINCAP_EAPD))
			continue;
		spec->eapds[spec->num_eapds++] = nid;
		if (spec->num_eapds >= ARRAY_SIZE(spec->eapds))
			break;
	}

	/* NOTE: below is a wild guess; if we have more than two EAPDs,
	 * it's a new chip, where EAPDs are supposed to be associated to
	 * pins, and we can control EAPD per pin.
	 * OTOH, if only one or two EAPDs are found, it's an old chip,
	 * thus it might control over all pins.
	 */
	if (spec->num_eapds > 2)
		spec->dynamic_eapd = 1;
}

static void cx_auto_turn_eapd(struct hda_codec *codec, int num_pins,
			      hda_nid_t *pins, bool on)
{
	int i;
	for (i = 0; i < num_pins; i++) {
		if (snd_hda_query_pin_caps(codec, pins[i]) & AC_PINCAP_EAPD)
			snd_hda_codec_write(codec, pins[i], 0,
					    AC_VERB_SET_EAPD_BTLENABLE,
					    on ? 0x02 : 0);
	}
}

/* turn on/off EAPD according to Master switch */
static void cx_auto_vmaster_hook(void *private_data, int enabled)
{
	struct hda_codec *codec = private_data;
	struct conexant_spec *spec = codec->spec;

	cx_auto_turn_eapd(codec, spec->num_eapds, spec->eapds, enabled);
}

/* turn on/off EAPD according to Master switch (inversely!) for mute LED */
static void cx_auto_vmaster_hook_mute_led(void *private_data, int enabled)
{
	struct hda_codec *codec = private_data;
	struct conexant_spec *spec = codec->spec;

	snd_hda_codec_write(codec, spec->mute_led_eapd, 0,
			    AC_VERB_SET_EAPD_BTLENABLE,
			    enabled ? 0x00 : 0x02);
}

static int cx_auto_init(struct hda_codec *codec)
{
	struct conexant_spec *spec = codec->spec;
	snd_hda_gen_init(codec);
	if (!spec->dynamic_eapd)
		cx_auto_turn_eapd(codec, spec->num_eapds, spec->eapds, true);

	snd_hda_apply_fixup(codec, HDA_FIXUP_ACT_INIT);

	return 0;
}

static void cx_auto_reboot_notify(struct hda_codec *codec)
{
	struct conexant_spec *spec = codec->spec;

	switch (codec->core.vendor_id) {
	case 0x14f12008: /* CX8200 */
	case 0x14f150f2: /* CX20722 */
	case 0x14f150f4: /* CX20724 */
		break;
	default:
		return;
	}

	/* Turn the problematic codec into D3 to avoid spurious noises
	   from the internal speaker during (and after) reboot */
	cx_auto_turn_eapd(codec, spec->num_eapds, spec->eapds, false);

	snd_hda_codec_set_power_to_all(codec, codec->core.afg, AC_PWRST_D3);
	snd_hda_codec_write(codec, codec->core.afg, 0,
			    AC_VERB_SET_POWER_STATE, AC_PWRST_D3);
	msleep(10);
}

static void cx_auto_free(struct hda_codec *codec)
{
	cx_auto_reboot_notify(codec);
	snd_hda_gen_free(codec);
}

static const struct hda_codec_ops cx_auto_patch_ops = {
	.build_controls = snd_hda_gen_build_controls,
	.build_pcms = snd_hda_gen_build_pcms,
	.init = cx_auto_init,
	.reboot_notify = cx_auto_reboot_notify,
	.free = cx_auto_free,
	.unsol_event = snd_hda_jack_unsol_event,
#ifdef CONFIG_PM
	.check_power_status = snd_hda_gen_check_power_status,
#endif
};

/*
 * pin fix-up
 */
enum {
	CXT_PINCFG_LENOVO_X200,
	CXT_PINCFG_LENOVO_TP410,
	CXT_PINCFG_LEMOTE_A1004,
	CXT_PINCFG_LEMOTE_A1205,
	CXT_PINCFG_COMPAQ_CQ60,
	CXT_FIXUP_STEREO_DMIC,
	CXT_FIXUP_INC_MIC_BOOST,
	CXT_FIXUP_HEADPHONE_MIC_PIN,
	CXT_FIXUP_HEADPHONE_MIC,
	CXT_FIXUP_GPIO1,
	CXT_FIXUP_ASPIRE_DMIC,
	CXT_FIXUP_THINKPAD_ACPI,
	CXT_FIXUP_OLPC_XO,
	CXT_FIXUP_CAP_MIX_AMP,
	CXT_FIXUP_TOSHIBA_P105,
	CXT_FIXUP_HP_530,
	CXT_FIXUP_CAP_MIX_AMP_5047,
	CXT_FIXUP_MUTE_LED_EAPD,
	CXT_FIXUP_HP_DOCK,
	CXT_FIXUP_HP_SPECTRE,
	CXT_FIXUP_HP_GATE_MIC,
	CXT_FIXUP_MUTE_LED_GPIO,
	CXT_FIXUP_HEADSET_MIC,
	CXT_FIXUP_HP_MIC_NO_PRESENCE,
};

/* for hda_fixup_thinkpad_acpi() */
#include "thinkpad_helper.c"

static void cxt_fixup_stereo_dmic(struct hda_codec *codec,
				  const struct hda_fixup *fix, int action)
{
	struct conexant_spec *spec = codec->spec;
	spec->gen.inv_dmic_split = 1;
}

static void cxt5066_increase_mic_boost(struct hda_codec *codec,
				   const struct hda_fixup *fix, int action)
{
	if (action != HDA_FIXUP_ACT_PRE_PROBE)
		return;

	snd_hda_override_amp_caps(codec, 0x17, HDA_OUTPUT,
				  (0x3 << AC_AMPCAP_OFFSET_SHIFT) |
				  (0x4 << AC_AMPCAP_NUM_STEPS_SHIFT) |
				  (0x27 << AC_AMPCAP_STEP_SIZE_SHIFT) |
				  (0 << AC_AMPCAP_MUTE_SHIFT));
}

static void cxt_update_headset_mode(struct hda_codec *codec)
{
	/* The verbs used in this function were tested on a Conexant CX20751/2 codec. */
	int i;
	bool mic_mode = false;
	struct conexant_spec *spec = codec->spec;
	struct auto_pin_cfg *cfg = &spec->gen.autocfg;

	hda_nid_t mux_pin = spec->gen.imux_pins[spec->gen.cur_mux[0]];

	for (i = 0; i < cfg->num_inputs; i++)
		if (cfg->inputs[i].pin == mux_pin) {
			mic_mode = !!cfg->inputs[i].is_headphone_mic;
			break;
		}

	if (mic_mode) {
		snd_hda_codec_write_cache(codec, 0x1c, 0, 0x410, 0x7c); /* enable merged mode for analog int-mic */
		spec->gen.hp_jack_present = false;
	} else {
		snd_hda_codec_write_cache(codec, 0x1c, 0, 0x410, 0x54); /* disable merged mode for analog int-mic */
		spec->gen.hp_jack_present = snd_hda_jack_detect(codec, spec->gen.autocfg.hp_pins[0]);
	}

	snd_hda_gen_update_outputs(codec);
}

static void cxt_update_headset_mode_hook(struct hda_codec *codec,
					 struct snd_kcontrol *kcontrol,
					 struct snd_ctl_elem_value *ucontrol)
{
	cxt_update_headset_mode(codec);
}

static void cxt_fixup_headphone_mic(struct hda_codec *codec,
				    const struct hda_fixup *fix, int action)
{
	struct conexant_spec *spec = codec->spec;

	switch (action) {
	case HDA_FIXUP_ACT_PRE_PROBE:
		spec->parse_flags |= HDA_PINCFG_HEADPHONE_MIC;
		snd_hdac_regmap_add_vendor_verb(&codec->core, 0x410);
		break;
	case HDA_FIXUP_ACT_PROBE:
		WARN_ON(spec->gen.cap_sync_hook);
		spec->gen.cap_sync_hook = cxt_update_headset_mode_hook;
		spec->gen.automute_hook = cxt_update_headset_mode;
		break;
	case HDA_FIXUP_ACT_INIT:
		cxt_update_headset_mode(codec);
		break;
	}
}

static void cxt_fixup_headset_mic(struct hda_codec *codec,
				    const struct hda_fixup *fix, int action)
{
	struct conexant_spec *spec = codec->spec;

	switch (action) {
	case HDA_FIXUP_ACT_PRE_PROBE:
		spec->parse_flags |= HDA_PINCFG_HEADSET_MIC;
		break;
	}
}

/* OPLC XO 1.5 fixup */

/* OLPC XO-1.5 supports DC input mode (e.g. for use with analog sensors)
 * through the microphone jack.
 * When the user enables this through a mixer switch, both internal and
 * external microphones are disabled. Gain is fixed at 0dB. In this mode,
 * we also allow the bias to be configured through a separate mixer
 * control. */

#define update_mic_pin(codec, nid, val)					\
	snd_hda_codec_write_cache(codec, nid, 0,			\
				   AC_VERB_SET_PIN_WIDGET_CONTROL, val)

static const struct hda_input_mux olpc_xo_dc_bias = {
	.num_items = 3,
	.items = {
		{ "Off", PIN_IN },
		{ "50%", PIN_VREF50 },
		{ "80%", PIN_VREF80 },
	},
};

static void olpc_xo_update_mic_boost(struct hda_codec *codec)
{
	struct conexant_spec *spec = codec->spec;
	int ch, val;

	for (ch = 0; ch < 2; ch++) {
		val = AC_AMP_SET_OUTPUT |
			(ch ? AC_AMP_SET_RIGHT : AC_AMP_SET_LEFT);
		if (!spec->dc_enable)
			val |= snd_hda_codec_amp_read(codec, 0x17, ch, HDA_OUTPUT, 0);
		snd_hda_codec_write(codec, 0x17, 0,
				    AC_VERB_SET_AMP_GAIN_MUTE, val);
	}
}

static void olpc_xo_update_mic_pins(struct hda_codec *codec)
{
	struct conexant_spec *spec = codec->spec;
	int cur_input, val;
	struct nid_path *path;

	cur_input = spec->gen.input_paths[0][spec->gen.cur_mux[0]];

	/* Set up mic pins for port-B, C and F dynamically as the recording
	 * LED is turned on/off by these pin controls
	 */
	if (!spec->dc_enable) {
		/* disable DC bias path and pin for port F */
		update_mic_pin(codec, 0x1e, 0);
		snd_hda_activate_path(codec, spec->dc_mode_path, false, false);

		/* update port B (ext mic) and C (int mic) */
		/* OLPC defers mic widget control until when capture is
		 * started because the microphone LED comes on as soon as
		 * these settings are put in place. if we did this before
		 * recording, it would give the false indication that
		 * recording is happening when it is not.
		 */
		update_mic_pin(codec, 0x1a, spec->recording ?
			       snd_hda_codec_get_pin_target(codec, 0x1a) : 0);
		update_mic_pin(codec, 0x1b, spec->recording ?
			       snd_hda_codec_get_pin_target(codec, 0x1b) : 0);
		/* enable normal mic path */
		path = snd_hda_get_path_from_idx(codec, cur_input);
		if (path)
			snd_hda_activate_path(codec, path, true, false);
	} else {
		/* disable normal mic path */
		path = snd_hda_get_path_from_idx(codec, cur_input);
		if (path)
			snd_hda_activate_path(codec, path, false, false);

		/* Even though port F is the DC input, the bias is controlled
		 * on port B.  We also leave that port as an active input (but
		 * unselected) in DC mode just in case that is necessary to
		 * make the bias setting take effect.
		 */
		if (spec->recording)
			val = olpc_xo_dc_bias.items[spec->dc_input_bias].index;
		else
			val = 0;
		update_mic_pin(codec, 0x1a, val);
		update_mic_pin(codec, 0x1b, 0);
		/* enable DC bias path and pin */
		update_mic_pin(codec, 0x1e, spec->recording ? PIN_IN : 0);
		snd_hda_activate_path(codec, spec->dc_mode_path, true, false);
	}
}

/* mic_autoswitch hook */
static void olpc_xo_automic(struct hda_codec *codec,
			    struct hda_jack_callback *jack)
{
	struct conexant_spec *spec = codec->spec;

	/* in DC mode, we don't handle automic */
	if (!spec->dc_enable)
		snd_hda_gen_mic_autoswitch(codec, jack);
	olpc_xo_update_mic_pins(codec);
	if (spec->dc_enable)
		olpc_xo_update_mic_boost(codec);
}

/* pcm_capture hook */
static void olpc_xo_capture_hook(struct hda_pcm_stream *hinfo,
				 struct hda_codec *codec,
				 struct snd_pcm_substream *substream,
				 int action)
{
	struct conexant_spec *spec = codec->spec;

	/* toggle spec->recording flag and update mic pins accordingly
	 * for turning on/off LED
	 */
	switch (action) {
	case HDA_GEN_PCM_ACT_PREPARE:
		spec->recording = 1;
		olpc_xo_update_mic_pins(codec);
		break;
	case HDA_GEN_PCM_ACT_CLEANUP:
		spec->recording = 0;
		olpc_xo_update_mic_pins(codec);
		break;
	}
}

static int olpc_xo_dc_mode_get(struct snd_kcontrol *kcontrol,
			       struct snd_ctl_elem_value *ucontrol)
{
	struct hda_codec *codec = snd_kcontrol_chip(kcontrol);
	struct conexant_spec *spec = codec->spec;
	ucontrol->value.integer.value[0] = spec->dc_enable;
	return 0;
}

static int olpc_xo_dc_mode_put(struct snd_kcontrol *kcontrol,
			       struct snd_ctl_elem_value *ucontrol)
{
	struct hda_codec *codec = snd_kcontrol_chip(kcontrol);
	struct conexant_spec *spec = codec->spec;
	int dc_enable = !!ucontrol->value.integer.value[0];

	if (dc_enable == spec->dc_enable)
		return 0;

	spec->dc_enable = dc_enable;
	olpc_xo_update_mic_pins(codec);
	olpc_xo_update_mic_boost(codec);
	return 1;
}

static int olpc_xo_dc_bias_enum_get(struct snd_kcontrol *kcontrol,
				    struct snd_ctl_elem_value *ucontrol)
{
	struct hda_codec *codec = snd_kcontrol_chip(kcontrol);
	struct conexant_spec *spec = codec->spec;
	ucontrol->value.enumerated.item[0] = spec->dc_input_bias;
	return 0;
}

static int olpc_xo_dc_bias_enum_info(struct snd_kcontrol *kcontrol,
				     struct snd_ctl_elem_info *uinfo)
{
	return snd_hda_input_mux_info(&olpc_xo_dc_bias, uinfo);
}

static int olpc_xo_dc_bias_enum_put(struct snd_kcontrol *kcontrol,
				    struct snd_ctl_elem_value *ucontrol)
{
	struct hda_codec *codec = snd_kcontrol_chip(kcontrol);
	struct conexant_spec *spec = codec->spec;
	const struct hda_input_mux *imux = &olpc_xo_dc_bias;
	unsigned int idx;

	idx = ucontrol->value.enumerated.item[0];
	if (idx >= imux->num_items)
		idx = imux->num_items - 1;
	if (spec->dc_input_bias == idx)
		return 0;

	spec->dc_input_bias = idx;
	if (spec->dc_enable)
		olpc_xo_update_mic_pins(codec);
	return 1;
}

static const struct snd_kcontrol_new olpc_xo_mixers[] = {
	{
		.iface = SNDRV_CTL_ELEM_IFACE_MIXER,
		.name = "DC Mode Enable Switch",
		.info = snd_ctl_boolean_mono_info,
		.get = olpc_xo_dc_mode_get,
		.put = olpc_xo_dc_mode_put,
	},
	{
		.iface = SNDRV_CTL_ELEM_IFACE_MIXER,
		.name = "DC Input Bias Enum",
		.info = olpc_xo_dc_bias_enum_info,
		.get = olpc_xo_dc_bias_enum_get,
		.put = olpc_xo_dc_bias_enum_put,
	},
	{}
};

/* overriding mic boost put callback; update mic boost volume only when
 * DC mode is disabled
 */
static int olpc_xo_mic_boost_put(struct snd_kcontrol *kcontrol,
				 struct snd_ctl_elem_value *ucontrol)
{
	struct hda_codec *codec = snd_kcontrol_chip(kcontrol);
	struct conexant_spec *spec = codec->spec;
	int ret = snd_hda_mixer_amp_volume_put(kcontrol, ucontrol);
	if (ret > 0 && spec->dc_enable)
		olpc_xo_update_mic_boost(codec);
	return ret;
}

static void cxt_fixup_olpc_xo(struct hda_codec *codec,
				    const struct hda_fixup *fix, int action)
{
	struct conexant_spec *spec = codec->spec;
	struct snd_kcontrol_new *kctl;
	int i;

	if (action != HDA_FIXUP_ACT_PROBE)
		return;

	spec->gen.mic_autoswitch_hook = olpc_xo_automic;
	spec->gen.pcm_capture_hook = olpc_xo_capture_hook;
	spec->dc_mode_path = snd_hda_add_new_path(codec, 0x1e, 0x14, 0);

	snd_hda_add_new_ctls(codec, olpc_xo_mixers);

	/* OLPC's microphone port is DC coupled for use with external sensors,
	 * therefore we use a 50% mic bias in order to center the input signal
	 * with the DC input range of the codec.
	 */
	snd_hda_codec_set_pin_target(codec, 0x1a, PIN_VREF50);

	/* override mic boost control */
	snd_array_for_each(&spec->gen.kctls, i, kctl) {
		if (!strcmp(kctl->name, "Mic Boost Volume")) {
			kctl->put = olpc_xo_mic_boost_put;
			break;
		}
	}
}

static void cxt_fixup_mute_led_eapd(struct hda_codec *codec,
				    const struct hda_fixup *fix, int action)
{
	struct conexant_spec *spec = codec->spec;

	if (action == HDA_FIXUP_ACT_PRE_PROBE) {
		spec->mute_led_eapd = 0x1b;
		spec->dynamic_eapd = 1;
		spec->gen.vmaster_mute.hook = cx_auto_vmaster_hook_mute_led;
	}
}

/*
 * Fix max input level on mixer widget to 0dB
 * (originally it has 0x2b steps with 0dB offset 0x14)
 */
static void cxt_fixup_cap_mix_amp(struct hda_codec *codec,
				  const struct hda_fixup *fix, int action)
{
	snd_hda_override_amp_caps(codec, 0x17, HDA_INPUT,
				  (0x14 << AC_AMPCAP_OFFSET_SHIFT) |
				  (0x14 << AC_AMPCAP_NUM_STEPS_SHIFT) |
				  (0x05 << AC_AMPCAP_STEP_SIZE_SHIFT) |
				  (1 << AC_AMPCAP_MUTE_SHIFT));
}

/*
 * Fix max input level on mixer widget to 0dB
 * (originally it has 0x1e steps with 0 dB offset 0x17)
 */
static void cxt_fixup_cap_mix_amp_5047(struct hda_codec *codec,
				  const struct hda_fixup *fix, int action)
{
	snd_hda_override_amp_caps(codec, 0x10, HDA_INPUT,
				  (0x17 << AC_AMPCAP_OFFSET_SHIFT) |
				  (0x17 << AC_AMPCAP_NUM_STEPS_SHIFT) |
				  (0x05 << AC_AMPCAP_STEP_SIZE_SHIFT) |
				  (1 << AC_AMPCAP_MUTE_SHIFT));
}

static void cxt_fixup_hp_gate_mic_jack(struct hda_codec *codec,
				       const struct hda_fixup *fix,
				       int action)
{
	/* the mic pin (0x19) doesn't give an unsolicited event;
	 * probe the mic pin together with the headphone pin (0x16)
	 */
	if (action == HDA_FIXUP_ACT_PROBE)
		snd_hda_jack_set_gating_jack(codec, 0x19, 0x16);
}

/* update LED status via GPIO */
static void cxt_update_gpio_led(struct hda_codec *codec, unsigned int mask,
				bool enabled)
{
	struct conexant_spec *spec = codec->spec;
	unsigned int oldval = spec->gpio_led;

	if (spec->mute_led_polarity)
		enabled = !enabled;

	if (enabled)
		spec->gpio_led &= ~mask;
	else
		spec->gpio_led |= mask;
	if (spec->gpio_led != oldval)
		snd_hda_codec_write(codec, 0x01, 0, AC_VERB_SET_GPIO_DATA,
				    spec->gpio_led);
}

/* turn on/off mute LED via GPIO per vmaster hook */
static void cxt_fixup_gpio_mute_hook(void *private_data, int enabled)
{
	struct hda_codec *codec = private_data;
	struct conexant_spec *spec = codec->spec;

	cxt_update_gpio_led(codec, spec->gpio_mute_led_mask, enabled);
}

/* turn on/off mic-mute LED via GPIO per capture hook */
static void cxt_gpio_micmute_update(struct hda_codec *codec)
{
	struct conexant_spec *spec = codec->spec;

	cxt_update_gpio_led(codec, spec->gpio_mic_led_mask,
			    spec->gen.micmute_led.led_value);
}


static void cxt_fixup_mute_led_gpio(struct hda_codec *codec,
				const struct hda_fixup *fix, int action)
{
	struct conexant_spec *spec = codec->spec;
	static const struct hda_verb gpio_init[] = {
		{ 0x01, AC_VERB_SET_GPIO_MASK, 0x03 },
		{ 0x01, AC_VERB_SET_GPIO_DIRECTION, 0x03 },
		{}
	};
	codec_info(codec, "action: %d gpio_led: %d\n", action, spec->gpio_led);

	if (action == HDA_FIXUP_ACT_PRE_PROBE) {
		spec->gen.vmaster_mute.hook = cxt_fixup_gpio_mute_hook;
		spec->gpio_led = 0;
		spec->mute_led_polarity = 0;
		spec->gpio_mute_led_mask = 0x01;
		spec->gpio_mic_led_mask = 0x02;
		snd_hda_gen_add_micmute_led(codec, cxt_gpio_micmute_update);
	}
	snd_hda_add_verbs(codec, gpio_init);
	if (spec->gpio_led)
		snd_hda_codec_write(codec, 0x01, 0, AC_VERB_SET_GPIO_DATA,
				    spec->gpio_led);
}


/* ThinkPad X200 & co with cxt5051 */
static const struct hda_pintbl cxt_pincfg_lenovo_x200[] = {
	{ 0x16, 0x042140ff }, /* HP (seq# overridden) */
	{ 0x17, 0x21a11000 }, /* dock-mic */
	{ 0x19, 0x2121103f }, /* dock-HP */
	{ 0x1c, 0x21440100 }, /* dock SPDIF out */
	{}
};

/* ThinkPad 410/420/510/520, X201 & co with cxt5066 */
static const struct hda_pintbl cxt_pincfg_lenovo_tp410[] = {
	{ 0x19, 0x042110ff }, /* HP (seq# overridden) */
	{ 0x1a, 0x21a190f0 }, /* dock-mic */
	{ 0x1c, 0x212140ff }, /* dock-HP */
	{}
};

/* Lemote A1004/A1205 with cxt5066 */
static const struct hda_pintbl cxt_pincfg_lemote[] = {
	{ 0x1a, 0x90a10020 }, /* Internal mic */
	{ 0x1b, 0x03a11020 }, /* External mic */
	{ 0x1d, 0x400101f0 }, /* Not used */
	{ 0x1e, 0x40a701f0 }, /* Not used */
	{ 0x20, 0x404501f0 }, /* Not used */
	{ 0x22, 0x404401f0 }, /* Not used */
	{ 0x23, 0x40a701f0 }, /* Not used */
	{}
};

static const struct hda_fixup cxt_fixups[] = {
	[CXT_PINCFG_LENOVO_X200] = {
		.type = HDA_FIXUP_PINS,
		.v.pins = cxt_pincfg_lenovo_x200,
	},
	[CXT_PINCFG_LENOVO_TP410] = {
		.type = HDA_FIXUP_PINS,
		.v.pins = cxt_pincfg_lenovo_tp410,
		.chained = true,
		.chain_id = CXT_FIXUP_THINKPAD_ACPI,
	},
	[CXT_PINCFG_LEMOTE_A1004] = {
		.type = HDA_FIXUP_PINS,
		.chained = true,
		.chain_id = CXT_FIXUP_INC_MIC_BOOST,
		.v.pins = cxt_pincfg_lemote,
	},
	[CXT_PINCFG_LEMOTE_A1205] = {
		.type = HDA_FIXUP_PINS,
		.v.pins = cxt_pincfg_lemote,
	},
	[CXT_PINCFG_COMPAQ_CQ60] = {
		.type = HDA_FIXUP_PINS,
		.v.pins = (const struct hda_pintbl[]) {
			/* 0x17 was falsely set up as a mic, it should 0x1d */
			{ 0x17, 0x400001f0 },
			{ 0x1d, 0x97a70120 },
			{ }
		}
	},
	[CXT_FIXUP_STEREO_DMIC] = {
		.type = HDA_FIXUP_FUNC,
		.v.func = cxt_fixup_stereo_dmic,
	},
	[CXT_FIXUP_INC_MIC_BOOST] = {
		.type = HDA_FIXUP_FUNC,
		.v.func = cxt5066_increase_mic_boost,
	},
	[CXT_FIXUP_HEADPHONE_MIC_PIN] = {
		.type = HDA_FIXUP_PINS,
		.chained = true,
		.chain_id = CXT_FIXUP_HEADPHONE_MIC,
		.v.pins = (const struct hda_pintbl[]) {
			{ 0x18, 0x03a1913d }, /* use as headphone mic, without its own jack detect */
			{ }
		}
	},
	[CXT_FIXUP_HEADPHONE_MIC] = {
		.type = HDA_FIXUP_FUNC,
		.v.func = cxt_fixup_headphone_mic,
	},
	[CXT_FIXUP_GPIO1] = {
		.type = HDA_FIXUP_VERBS,
		.v.verbs = (const struct hda_verb[]) {
			{ 0x01, AC_VERB_SET_GPIO_MASK, 0x01 },
			{ 0x01, AC_VERB_SET_GPIO_DIRECTION, 0x01 },
			{ 0x01, AC_VERB_SET_GPIO_DATA, 0x01 },
			{ }
		},
	},
	[CXT_FIXUP_ASPIRE_DMIC] = {
		.type = HDA_FIXUP_FUNC,
		.v.func = cxt_fixup_stereo_dmic,
		.chained = true,
		.chain_id = CXT_FIXUP_GPIO1,
	},
	[CXT_FIXUP_THINKPAD_ACPI] = {
		.type = HDA_FIXUP_FUNC,
		.v.func = hda_fixup_thinkpad_acpi,
	},
	[CXT_FIXUP_OLPC_XO] = {
		.type = HDA_FIXUP_FUNC,
		.v.func = cxt_fixup_olpc_xo,
	},
	[CXT_FIXUP_CAP_MIX_AMP] = {
		.type = HDA_FIXUP_FUNC,
		.v.func = cxt_fixup_cap_mix_amp,
	},
	[CXT_FIXUP_TOSHIBA_P105] = {
		.type = HDA_FIXUP_PINS,
		.v.pins = (const struct hda_pintbl[]) {
			{ 0x10, 0x961701f0 }, /* speaker/hp */
			{ 0x12, 0x02a1901e }, /* ext mic */
			{ 0x14, 0x95a70110 }, /* int mic */
			{}
		},
	},
	[CXT_FIXUP_HP_530] = {
		.type = HDA_FIXUP_PINS,
		.v.pins = (const struct hda_pintbl[]) {
			{ 0x12, 0x90a60160 }, /* int mic */
			{}
		},
		.chained = true,
		.chain_id = CXT_FIXUP_CAP_MIX_AMP,
	},
	[CXT_FIXUP_CAP_MIX_AMP_5047] = {
		.type = HDA_FIXUP_FUNC,
		.v.func = cxt_fixup_cap_mix_amp_5047,
	},
	[CXT_FIXUP_MUTE_LED_EAPD] = {
		.type = HDA_FIXUP_FUNC,
		.v.func = cxt_fixup_mute_led_eapd,
	},
	[CXT_FIXUP_HP_DOCK] = {
		.type = HDA_FIXUP_PINS,
		.v.pins = (const struct hda_pintbl[]) {
			{ 0x16, 0x21011020 }, /* line-out */
			{ 0x18, 0x2181103f }, /* line-in */
			{ }
		},
		.chained = true,
		.chain_id = CXT_FIXUP_MUTE_LED_GPIO,
	},
	[CXT_FIXUP_HP_SPECTRE] = {
		.type = HDA_FIXUP_PINS,
		.v.pins = (const struct hda_pintbl[]) {
			/* enable NID 0x1d for the speaker on top */
			{ 0x1d, 0x91170111 },
			{ }
		}
	},
	[CXT_FIXUP_HP_GATE_MIC] = {
		.type = HDA_FIXUP_FUNC,
		.v.func = cxt_fixup_hp_gate_mic_jack,
	},
	[CXT_FIXUP_MUTE_LED_GPIO] = {
		.type = HDA_FIXUP_FUNC,
		.v.func = cxt_fixup_mute_led_gpio,
	},
	[CXT_FIXUP_HEADSET_MIC] = {
		.type = HDA_FIXUP_FUNC,
		.v.func = cxt_fixup_headset_mic,
	},
	[CXT_FIXUP_HP_MIC_NO_PRESENCE] = {
		.type = HDA_FIXUP_PINS,
		.v.pins = (const struct hda_pintbl[]) {
			{ 0x1a, 0x02a1113c },
			{ }
		},
		.chained = true,
		.chain_id = CXT_FIXUP_HEADSET_MIC,
	},
};

static const struct snd_pci_quirk cxt5045_fixups[] = {
	SND_PCI_QUIRK(0x103c, 0x30d5, "HP 530", CXT_FIXUP_HP_530),
	SND_PCI_QUIRK(0x1179, 0xff31, "Toshiba P105", CXT_FIXUP_TOSHIBA_P105),
	/* HP, Packard Bell, Fujitsu-Siemens & Lenovo laptops have
	 * really bad sound over 0dB on NID 0x17.
	 */
	SND_PCI_QUIRK_VENDOR(0x103c, "HP", CXT_FIXUP_CAP_MIX_AMP),
	SND_PCI_QUIRK_VENDOR(0x1631, "Packard Bell", CXT_FIXUP_CAP_MIX_AMP),
	SND_PCI_QUIRK_VENDOR(0x1734, "Fujitsu", CXT_FIXUP_CAP_MIX_AMP),
	SND_PCI_QUIRK_VENDOR(0x17aa, "Lenovo", CXT_FIXUP_CAP_MIX_AMP),
	{}
};

static const struct hda_model_fixup cxt5045_fixup_models[] = {
	{ .id = CXT_FIXUP_CAP_MIX_AMP, .name = "cap-mix-amp" },
	{ .id = CXT_FIXUP_TOSHIBA_P105, .name = "toshiba-p105" },
	{ .id = CXT_FIXUP_HP_530, .name = "hp-530" },
	{}
};

static const struct snd_pci_quirk cxt5047_fixups[] = {
	/* HP laptops have really bad sound over 0 dB on NID 0x10.
	 */
	SND_PCI_QUIRK_VENDOR(0x103c, "HP", CXT_FIXUP_CAP_MIX_AMP_5047),
	{}
};

static const struct hda_model_fixup cxt5047_fixup_models[] = {
	{ .id = CXT_FIXUP_CAP_MIX_AMP_5047, .name = "cap-mix-amp" },
	{}
};

static const struct snd_pci_quirk cxt5051_fixups[] = {
	SND_PCI_QUIRK(0x103c, 0x360b, "Compaq CQ60", CXT_PINCFG_COMPAQ_CQ60),
	SND_PCI_QUIRK(0x17aa, 0x20f2, "Lenovo X200", CXT_PINCFG_LENOVO_X200),
	{}
};

static const struct hda_model_fixup cxt5051_fixup_models[] = {
	{ .id = CXT_PINCFG_LENOVO_X200, .name = "lenovo-x200" },
	{}
};

static const struct snd_pci_quirk cxt5066_fixups[] = {
	SND_PCI_QUIRK(0x1025, 0x0543, "Acer Aspire One 522", CXT_FIXUP_STEREO_DMIC),
	SND_PCI_QUIRK(0x1025, 0x054c, "Acer Aspire 3830TG", CXT_FIXUP_ASPIRE_DMIC),
	SND_PCI_QUIRK(0x1025, 0x054f, "Acer Aspire 4830T", CXT_FIXUP_ASPIRE_DMIC),
	SND_PCI_QUIRK(0x103c, 0x8079, "HP EliteBook 840 G3", CXT_FIXUP_HP_DOCK),
	SND_PCI_QUIRK(0x103c, 0x807C, "HP EliteBook 820 G3", CXT_FIXUP_HP_DOCK),
	SND_PCI_QUIRK(0x103c, 0x80FD, "HP ProBook 640 G2", CXT_FIXUP_HP_DOCK),
	SND_PCI_QUIRK(0x103c, 0x828c, "HP EliteBook 840 G4", CXT_FIXUP_HP_DOCK),
<<<<<<< HEAD
=======
	SND_PCI_QUIRK(0x103c, 0x83b2, "HP EliteBook 840 G5", CXT_FIXUP_HP_DOCK),
>>>>>>> 0a5cf9e8
	SND_PCI_QUIRK(0x103c, 0x83b3, "HP EliteBook 830 G5", CXT_FIXUP_HP_DOCK),
	SND_PCI_QUIRK(0x103c, 0x83d3, "HP ProBook 640 G4", CXT_FIXUP_HP_DOCK),
	SND_PCI_QUIRK(0x103c, 0x8174, "HP Spectre x360", CXT_FIXUP_HP_SPECTRE),
	SND_PCI_QUIRK(0x103c, 0x8115, "HP Z1 Gen3", CXT_FIXUP_HP_GATE_MIC),
	SND_PCI_QUIRK(0x103c, 0x814f, "HP ZBook 15u G3", CXT_FIXUP_MUTE_LED_GPIO),
	SND_PCI_QUIRK(0x103c, 0x822e, "HP ProBook 440 G4", CXT_FIXUP_MUTE_LED_GPIO),
	SND_PCI_QUIRK(0x103c, 0x836e, "HP ProBook 455 G5", CXT_FIXUP_MUTE_LED_GPIO),
	SND_PCI_QUIRK(0x103c, 0x837f, "HP ProBook 470 G5", CXT_FIXUP_MUTE_LED_GPIO),
	SND_PCI_QUIRK(0x103c, 0x8299, "HP 800 G3 SFF", CXT_FIXUP_HP_MIC_NO_PRESENCE),
	SND_PCI_QUIRK(0x103c, 0x829a, "HP 800 G3 DM", CXT_FIXUP_HP_MIC_NO_PRESENCE),
	SND_PCI_QUIRK(0x103c, 0x8455, "HP Z2 G4", CXT_FIXUP_HP_MIC_NO_PRESENCE),
	SND_PCI_QUIRK(0x1043, 0x138d, "Asus", CXT_FIXUP_HEADPHONE_MIC_PIN),
	SND_PCI_QUIRK(0x152d, 0x0833, "OLPC XO-1.5", CXT_FIXUP_OLPC_XO),
	SND_PCI_QUIRK(0x17aa, 0x20f2, "Lenovo T400", CXT_PINCFG_LENOVO_TP410),
	SND_PCI_QUIRK(0x17aa, 0x215e, "Lenovo T410", CXT_PINCFG_LENOVO_TP410),
	SND_PCI_QUIRK(0x17aa, 0x215f, "Lenovo T510", CXT_PINCFG_LENOVO_TP410),
	SND_PCI_QUIRK(0x17aa, 0x21ce, "Lenovo T420", CXT_PINCFG_LENOVO_TP410),
	SND_PCI_QUIRK(0x17aa, 0x21cf, "Lenovo T520", CXT_PINCFG_LENOVO_TP410),
	SND_PCI_QUIRK(0x17aa, 0x21da, "Lenovo X220", CXT_PINCFG_LENOVO_TP410),
	SND_PCI_QUIRK(0x17aa, 0x21db, "Lenovo X220-tablet", CXT_PINCFG_LENOVO_TP410),
	SND_PCI_QUIRK(0x17aa, 0x38af, "Lenovo IdeaPad Z560", CXT_FIXUP_MUTE_LED_EAPD),
	SND_PCI_QUIRK(0x17aa, 0x3905, "Lenovo G50-30", CXT_FIXUP_STEREO_DMIC),
	SND_PCI_QUIRK(0x17aa, 0x390b, "Lenovo G50-80", CXT_FIXUP_STEREO_DMIC),
	SND_PCI_QUIRK(0x17aa, 0x3975, "Lenovo U300s", CXT_FIXUP_STEREO_DMIC),
	SND_PCI_QUIRK(0x17aa, 0x3977, "Lenovo IdeaPad U310", CXT_FIXUP_STEREO_DMIC),
	SND_PCI_QUIRK(0x17aa, 0x3978, "Lenovo G50-70", CXT_FIXUP_STEREO_DMIC),
	SND_PCI_QUIRK(0x17aa, 0x397b, "Lenovo S205", CXT_FIXUP_STEREO_DMIC),
	SND_PCI_QUIRK_VENDOR(0x17aa, "Thinkpad", CXT_FIXUP_THINKPAD_ACPI),
	SND_PCI_QUIRK(0x1c06, 0x2011, "Lemote A1004", CXT_PINCFG_LEMOTE_A1004),
	SND_PCI_QUIRK(0x1c06, 0x2012, "Lemote A1205", CXT_PINCFG_LEMOTE_A1205),
	{}
};

static const struct hda_model_fixup cxt5066_fixup_models[] = {
	{ .id = CXT_FIXUP_STEREO_DMIC, .name = "stereo-dmic" },
	{ .id = CXT_FIXUP_GPIO1, .name = "gpio1" },
	{ .id = CXT_FIXUP_HEADPHONE_MIC_PIN, .name = "headphone-mic-pin" },
	{ .id = CXT_PINCFG_LENOVO_TP410, .name = "tp410" },
	{ .id = CXT_FIXUP_THINKPAD_ACPI, .name = "thinkpad" },
	{ .id = CXT_PINCFG_LEMOTE_A1004, .name = "lemote-a1004" },
	{ .id = CXT_PINCFG_LEMOTE_A1205, .name = "lemote-a1205" },
	{ .id = CXT_FIXUP_OLPC_XO, .name = "olpc-xo" },
	{ .id = CXT_FIXUP_MUTE_LED_EAPD, .name = "mute-led-eapd" },
	{ .id = CXT_FIXUP_HP_DOCK, .name = "hp-dock" },
	{ .id = CXT_FIXUP_MUTE_LED_GPIO, .name = "mute-led-gpio" },
	{ .id = CXT_FIXUP_HP_MIC_NO_PRESENCE, .name = "hp-mic-fix" },
	{}
};

/* add "fake" mute amp-caps to DACs on cx5051 so that mixer mute switches
 * can be created (bko#42825)
 */
static void add_cx5051_fake_mutes(struct hda_codec *codec)
{
	struct conexant_spec *spec = codec->spec;
	static hda_nid_t out_nids[] = {
		0x10, 0x11, 0
	};
	hda_nid_t *p;

	for (p = out_nids; *p; p++)
		snd_hda_override_amp_caps(codec, *p, HDA_OUTPUT,
					  AC_AMPCAP_MIN_MUTE |
					  query_amp_caps(codec, *p, HDA_OUTPUT));
	spec->gen.dac_min_mute = true;
}

static int patch_conexant_auto(struct hda_codec *codec)
{
	struct conexant_spec *spec;
	int err;

	codec_info(codec, "%s: BIOS auto-probing.\n", codec->core.chip_name);

	spec = kzalloc(sizeof(*spec), GFP_KERNEL);
	if (!spec)
		return -ENOMEM;
	snd_hda_gen_spec_init(&spec->gen);
	codec->spec = spec;
	codec->patch_ops = cx_auto_patch_ops;

	cx_auto_parse_eapd(codec);
	spec->gen.own_eapd_ctl = 1;
	if (spec->dynamic_eapd)
		spec->gen.vmaster_mute.hook = cx_auto_vmaster_hook;

	switch (codec->core.vendor_id) {
	case 0x14f15045:
		codec->single_adc_amp = 1;
		spec->gen.mixer_nid = 0x17;
		spec->gen.add_stereo_mix_input = HDA_HINT_STEREO_MIX_AUTO;
		snd_hda_pick_fixup(codec, cxt5045_fixup_models,
				   cxt5045_fixups, cxt_fixups);
		break;
	case 0x14f15047:
		codec->pin_amp_workaround = 1;
		spec->gen.mixer_nid = 0x19;
		spec->gen.add_stereo_mix_input = HDA_HINT_STEREO_MIX_AUTO;
		snd_hda_pick_fixup(codec, cxt5047_fixup_models,
				   cxt5047_fixups, cxt_fixups);
		break;
	case 0x14f15051:
		add_cx5051_fake_mutes(codec);
		codec->pin_amp_workaround = 1;
		snd_hda_pick_fixup(codec, cxt5051_fixup_models,
				   cxt5051_fixups, cxt_fixups);
		break;
	case 0x14f150f2:
		codec->power_save_node = 1;
		/* Fall through */
	default:
		codec->pin_amp_workaround = 1;
		snd_hda_pick_fixup(codec, cxt5066_fixup_models,
				   cxt5066_fixups, cxt_fixups);
		break;
	}

	/* Show mute-led control only on HP laptops
	 * This is a sort of white-list: on HP laptops, EAPD corresponds
	 * only to the mute-LED without actualy amp function.  Meanwhile,
	 * others may use EAPD really as an amp switch, so it might be
	 * not good to expose it blindly.
	 */
	switch (codec->core.subsystem_id >> 16) {
	case 0x103c:
		spec->gen.vmaster_mute_enum = 1;
		break;
	}

	snd_hda_apply_fixup(codec, HDA_FIXUP_ACT_PRE_PROBE);

	err = snd_hda_parse_pin_defcfg(codec, &spec->gen.autocfg, NULL,
				       spec->parse_flags);
	if (err < 0)
		goto error;

	err = snd_hda_gen_parse_auto_config(codec, &spec->gen.autocfg);
	if (err < 0)
		goto error;

	err = cx_auto_parse_beep(codec);
	if (err < 0)
		goto error;

	/* Some laptops with Conexant chips show stalls in S3 resume,
	 * which falls into the single-cmd mode.
	 * Better to make reset, then.
	 */
	if (!codec->bus->core.sync_write) {
		codec_info(codec,
			   "Enable sync_write for stable communication\n");
		codec->bus->core.sync_write = 1;
		codec->bus->allow_bus_reset = 1;
	}

	snd_hda_apply_fixup(codec, HDA_FIXUP_ACT_PROBE);

	return 0;

 error:
	cx_auto_free(codec);
	return err;
}

/*
 */

static const struct hda_device_id snd_hda_id_conexant[] = {
	HDA_CODEC_ENTRY(0x14f12008, "CX8200", patch_conexant_auto),
	HDA_CODEC_ENTRY(0x14f15045, "CX20549 (Venice)", patch_conexant_auto),
	HDA_CODEC_ENTRY(0x14f15047, "CX20551 (Waikiki)", patch_conexant_auto),
	HDA_CODEC_ENTRY(0x14f15051, "CX20561 (Hermosa)", patch_conexant_auto),
	HDA_CODEC_ENTRY(0x14f15066, "CX20582 (Pebble)", patch_conexant_auto),
	HDA_CODEC_ENTRY(0x14f15067, "CX20583 (Pebble HSF)", patch_conexant_auto),
	HDA_CODEC_ENTRY(0x14f15068, "CX20584", patch_conexant_auto),
	HDA_CODEC_ENTRY(0x14f15069, "CX20585", patch_conexant_auto),
	HDA_CODEC_ENTRY(0x14f1506c, "CX20588", patch_conexant_auto),
	HDA_CODEC_ENTRY(0x14f1506e, "CX20590", patch_conexant_auto),
	HDA_CODEC_ENTRY(0x14f15097, "CX20631", patch_conexant_auto),
	HDA_CODEC_ENTRY(0x14f15098, "CX20632", patch_conexant_auto),
	HDA_CODEC_ENTRY(0x14f150a1, "CX20641", patch_conexant_auto),
	HDA_CODEC_ENTRY(0x14f150a2, "CX20642", patch_conexant_auto),
	HDA_CODEC_ENTRY(0x14f150ab, "CX20651", patch_conexant_auto),
	HDA_CODEC_ENTRY(0x14f150ac, "CX20652", patch_conexant_auto),
	HDA_CODEC_ENTRY(0x14f150b8, "CX20664", patch_conexant_auto),
	HDA_CODEC_ENTRY(0x14f150b9, "CX20665", patch_conexant_auto),
	HDA_CODEC_ENTRY(0x14f150f1, "CX21722", patch_conexant_auto),
	HDA_CODEC_ENTRY(0x14f150f2, "CX20722", patch_conexant_auto),
	HDA_CODEC_ENTRY(0x14f150f3, "CX21724", patch_conexant_auto),
	HDA_CODEC_ENTRY(0x14f150f4, "CX20724", patch_conexant_auto),
	HDA_CODEC_ENTRY(0x14f1510f, "CX20751/2", patch_conexant_auto),
	HDA_CODEC_ENTRY(0x14f15110, "CX20751/2", patch_conexant_auto),
	HDA_CODEC_ENTRY(0x14f15111, "CX20753/4", patch_conexant_auto),
	HDA_CODEC_ENTRY(0x14f15113, "CX20755", patch_conexant_auto),
	HDA_CODEC_ENTRY(0x14f15114, "CX20756", patch_conexant_auto),
	HDA_CODEC_ENTRY(0x14f15115, "CX20757", patch_conexant_auto),
	HDA_CODEC_ENTRY(0x14f151d7, "CX20952", patch_conexant_auto),
	{} /* terminator */
};
MODULE_DEVICE_TABLE(hdaudio, snd_hda_id_conexant);

MODULE_LICENSE("GPL");
MODULE_DESCRIPTION("Conexant HD-audio codec");

static struct hda_codec_driver conexant_driver = {
	.id = snd_hda_id_conexant,
};

module_hda_codec_driver(conexant_driver);<|MERGE_RESOLUTION|>--- conflicted
+++ resolved
@@ -924,10 +924,7 @@
 	SND_PCI_QUIRK(0x103c, 0x807C, "HP EliteBook 820 G3", CXT_FIXUP_HP_DOCK),
 	SND_PCI_QUIRK(0x103c, 0x80FD, "HP ProBook 640 G2", CXT_FIXUP_HP_DOCK),
 	SND_PCI_QUIRK(0x103c, 0x828c, "HP EliteBook 840 G4", CXT_FIXUP_HP_DOCK),
-<<<<<<< HEAD
-=======
 	SND_PCI_QUIRK(0x103c, 0x83b2, "HP EliteBook 840 G5", CXT_FIXUP_HP_DOCK),
->>>>>>> 0a5cf9e8
 	SND_PCI_QUIRK(0x103c, 0x83b3, "HP EliteBook 830 G5", CXT_FIXUP_HP_DOCK),
 	SND_PCI_QUIRK(0x103c, 0x83d3, "HP ProBook 640 G4", CXT_FIXUP_HP_DOCK),
 	SND_PCI_QUIRK(0x103c, 0x8174, "HP Spectre x360", CXT_FIXUP_HP_SPECTRE),

--- conflicted
+++ resolved
@@ -424,15 +424,9 @@
 		free_xid(xid);
 		ses->flags &= ~CIFS_SES_FLAGS_PENDING_QUERY_INTERFACES;
 
-<<<<<<< HEAD
-		/* regardless of rc value, setup polling */
-		queue_delayed_work(cifsiod_wq, &tcon->query_interfaces,
-				   (SMB_INTERFACE_POLL_INTERVAL * HZ));
-=======
 		if (!tcon->ipc && !tcon->dummy)
 			queue_delayed_work(cifsiod_wq, &tcon->query_interfaces,
 					   (SMB_INTERFACE_POLL_INTERVAL * HZ));
->>>>>>> 1aee3a44
 
 		mutex_unlock(&ses->session_mutex);
 

--- conflicted
+++ resolved
@@ -21,8 +21,6 @@
       - mediatek,mt8186-mt6366-rt1019-rt5682s-sound
       - mediatek,mt8186-mt6366-rt5682s-max98360-sound
       - mediatek,mt8186-mt6366-rt5650-sound
-<<<<<<< HEAD
-=======
 
   audio-routing:
     $ref: /schemas/types.yaml#/definitions/non-unique-string-array
@@ -51,7 +49,6 @@
         - SPOL
         - SPOR
         - TX
->>>>>>> 0c383648
 
   mediatek,platform:
     $ref: /schemas/types.yaml#/definitions/phandle
